package org.praxisplatform.uischema.extension;

import com.fasterxml.jackson.databind.ObjectMapper;
import io.swagger.v3.core.jackson.ModelResolver;
import io.swagger.v3.oas.annotations.extensions.ExtensionProperty;
import io.swagger.v3.oas.models.media.Schema;
import org.praxisplatform.uischema.*;
import org.praxisplatform.uischema.extension.annotation.UISchema;
import org.praxisplatform.uischema.numeric.NumberFormatStyle;
import org.praxisplatform.uischema.util.OpenApiUiUtils;
import org.praxisplatform.uischema.filter.annotation.Filterable;

import java.lang.annotation.Annotation;
import java.lang.reflect.Field;
import java.lang.reflect.Method;
import java.util.Arrays;
import java.util.HashMap;
import java.util.Map;

public class CustomOpenApiResolver extends ModelResolver {

    // Cache para armazenar campos constantes das interfaces
    private static final Map<String, String> FIELD_PROPERTIES_MAP = new HashMap<>();
    private static final Map<String, String> VALIDATION_PROPERTIES_MAP = new HashMap<>();
    // Constante para o nome da extensão UI
    private static final String UI_EXTENSION_NAME = "x-ui";
    private static final org.slf4j.Logger LOGGER = org.slf4j.LoggerFactory.getLogger(CustomOpenApiResolver.class);


    // Inicializar o cache estaticamente
    static {
        initializePropertiesMap(FieldConfigProperties.class, FIELD_PROPERTIES_MAP);
        initializePropertiesMap(ValidationProperties.class, VALIDATION_PROPERTIES_MAP);
    }

    public CustomOpenApiResolver(ObjectMapper mapper) {
        super(mapper);
    }


    @Override
    protected void applyBeanValidatorAnnotations(Schema property, Annotation[] annotations, Schema parent, boolean applyNotNullAnnotations) {
        super.applyBeanValidatorAnnotations(property, annotations, parent, applyNotNullAnnotations);

        if (annotations != null && ResolverUtils.getAnnotation(UISchema.class, annotations) != null) {
            // NOVA ORDEM DE PRECEDÊNCIA (do menor para o maior):
            // 1. Valores padrão da anotação @UISchema (base)
            // 2. Detecção automática baseada no OpenAPI Schema (sobrescreve padrões)
            // 3. Valores explícitos da anotação @UISchema (sobrescreve detecção automática)
            // 4. extraProperties (sobrescreve tudo)
            
            resolveSchemaWithPrecedence(property, annotations);

            // Centralized validation message population
            OpenApiUiUtils.populateDefaultValidationMessages(getUIExtensionMap(property));
        }
    }

    /**
     * Resolve UI Schema com ordem de precedência clara e bem definida
     */
    private void resolveSchemaWithPrecedence(Schema<?> property, Annotation[] annotations) {
        UISchema annotation = ResolverUtils.getAnnotation(UISchema.class, annotations);
        if (annotation == null) return;
        
        Map<String, Object> uiExtension = getUIExtensionMap(property);
        String fieldName = property.getName(); // Nome do campo para detecção inteligente

        // === ETAPA 1: Valores PADRÃO da anotação @UISchema ===
        // Aplica apenas valores padrão (não explícitos) da anotação
        applyUISchemaDefaults(annotation, uiExtension);

        // === ETAPA 2: Detecção AUTOMÁTICA baseada no OpenAPI Schema ===
        // Sobrescreve padrões com detecção inteligente baseada em type/format
        applySchemaBasedDetection(property, uiExtension, fieldName, annotations);

        // === ETAPA 3: Valores EXPLÍCITOS da anotação @UISchema ===
        // Sobrescreve detecção automática com valores explicitamente definidos
        applyUISchemaExplicitValues(annotation, uiExtension);

        // === ETAPA 4: Anotações Jakarta Validation ===
        // Adiciona validações baseadas em @NotNull, @Size, etc.
        processJakartaValidationAnnotations(property, annotations, uiExtension);

        // === ETAPA 5: extraProperties (precedência MÁXIMA) ===
        // Sobrescreve tudo com propriedades customizadas
        applyExtraProperties(annotation, uiExtension);
    }



    private String getExtensionPropertyName(String methodName) {
        // Primeiro verificar se o método corresponde a uma propriedade em FieldConfigProperties
        for (Map.Entry<String, String> entry : FIELD_PROPERTIES_MAP.entrySet()) {
            String constName = entry.getKey();
            String propertyValue = entry.getValue();

            // Converter de camelCase para CONSTANT_CASE para comparação aproximada
            String camelCasePropertyName = toCamelCase(constName);

            if (methodName.equalsIgnoreCase(camelCasePropertyName)) {
                return propertyValue;
            }
        }

        // Em seguida, verificar ValidationProperties
        for (Map.Entry<String, String> entry : VALIDATION_PROPERTIES_MAP.entrySet()) {
            String constName = entry.getKey();
            String propertyValue = entry.getValue();

            // Converter de camelCase para CONSTANT_CASE para comparação aproximada
            String camelCasePropertyName = toCamelCase(constName);

            if (methodName.equalsIgnoreCase(camelCasePropertyName)) {
                return propertyValue;
            }
        }

        // Se não encontrado, usar o próprio nome do método
        return methodName;
    }

    private static String toCamelCase(String constCase) {
        if (constCase == null || constCase.isEmpty()) {
            return constCase;
        }

        String[] parts = constCase.toLowerCase().split("_");
        StringBuilder camelCase = new StringBuilder(parts[0]);

        for (int i = 1; i < parts.length; i++) {
            if (parts[i].length() > 0) {
                camelCase.append(Character.toUpperCase(parts[i].charAt(0)))
                        .append(parts[i].substring(1));
            }
        }

        return camelCase.toString();
    }

    /**
     * Inicializa dinamicamente o mapa de propriedades a partir de uma interface de constantes
     */
    private static void initializePropertiesMap(Class<?> interfaceClass, Map<String, String> propertiesMap) {
        try {
            Field[] fields = interfaceClass.getDeclaredFields();
            for (Field field : fields) {
                if (field.getType() == String.class && java.lang.reflect.Modifier.isStatic(field.getModifiers())) {
                    String constName = field.getName();
                    String constValue = (String) field.get(null);
                    propertiesMap.put(constName, constValue);
                }
            }
        } catch (Exception e) {
            // Log error if needed
        }
    }

    private void resolveExtension(Schema<?> property, Annotation[] annotations) {
        UISchema annotation = ResolverUtils.getAnnotation(UISchema.class, annotations);
        if (annotation != null && annotation.extraProperties() != null) {
            Map<String, Object> uiExtension = getUIExtensionMap(property);
            setProperties(annotation, uiExtension);
        }
    }

    @SuppressWarnings("unchecked")
    private Map<String, Object> getUIExtensionMap(Schema<?> property) {
        if (property.getExtensions() == null) {
            property.setExtensions(new HashMap<>());
        }
        return (Map<String, Object>) property.getExtensions()
                .computeIfAbsent(UI_EXTENSION_NAME, k -> new HashMap<>());
    }

    private void setProperties(UISchema annotation, Map<String, Object> uiExtension) {
        Arrays.stream(annotation.extraProperties())
                .forEach(extensionProperty ->
                        uiExtension.putIfAbsent(extensionProperty.name(), extensionProperty.value())
                );
    }

    /**
     * Processa anotações do Jakarta Validation e Schema OpenAPI, configurando
     * o x-ui automaticamente quando não definido explicitamente.
     */
    private void processStandardAnnotations(Schema<?> property, Annotation[] annotations) {
        Map<String, Object> uiExtension = getUIExtensionMap(property);
        String fieldName = null;

        // 1. Processar propriedades do Schema OpenAPI
        if (property != null) {
            // Tentar obter o nome do campo a partir do contexto
            try {
                // O nome do campo geralmente está disponível no contexto onde o schema é construído
                fieldName = property.getName();
            } catch (Exception e) {
                // Ignora erro se não conseguir obter o nome do campo
            }

            // Utilizar métodos centralizados de OpenApiUiUtils
            OpenApiUiUtils.populateUiName(uiExtension, fieldName); // Though not strictly used before, good for consistency
            OpenApiUiUtils.populateUiLabel(uiExtension, property.getTitle(), fieldName);
            OpenApiUiUtils.populateUiPlaceholder(uiExtension, property.getTitle());
            OpenApiUiUtils.populateUiHelpText(uiExtension, property.getDescription());
            OpenApiUiUtils.populateUiDefaultValue(uiExtension, property.getExample()); // Already uses util, ensures it uses updated one
            OpenApiUiUtils.populateUiReadOnly(uiExtension, property.getReadOnly()); // Already uses util, ensures it uses updated one

            // ControlType e DataType baseados no OpenAPI Schema - priorizar sobre valores padrão da anotação
            String openApiType = property.getType();
            String openApiFormat = property.getFormat();
            boolean hasEnum = property.getEnum() != null && !property.getEnum().isEmpty();
            
            // Priorizar OpenAPI Schema para determinar controlType e dataType corretos
            String schemaBasedControlType = null;
            String schemaBasedDataType = null;
            
            if (openApiType != null) {
                switch (openApiType) {
                    case "string":
                        schemaBasedDataType = FieldDataType.TEXT.getValue();
                        schemaBasedControlType = FieldControlType.INPUT.getValue();
                        
                        if (hasEnum) {
                            schemaBasedControlType = FieldControlType.SELECT.getValue();
                        } else if (openApiFormat != null) {
                            switch (openApiFormat) {
                                case "date":
                                    schemaBasedControlType = FieldControlType.DATE_PICKER.getValue();
                                    schemaBasedDataType = FieldDataType.DATE.getValue();
                                    break;
                                case "date-time":
                                    schemaBasedControlType = FieldControlType.DATE_TIME_PICKER.getValue();
                                    schemaBasedDataType = FieldDataType.DATE.getValue();
                                    break;
                                case "time":
                                    schemaBasedControlType = FieldControlType.TIME_PICKER.getValue();
                                    schemaBasedDataType = FieldDataType.DATE.getValue();
                                    break;
                                case "email":
                                    schemaBasedControlType = FieldControlType.EMAIL_INPUT.getValue();
                                    schemaBasedDataType = FieldDataType.EMAIL.getValue();
                                    break;
                                case "password":
                                    schemaBasedControlType = FieldControlType.PASSWORD.getValue();
                                    schemaBasedDataType = FieldDataType.PASSWORD.getValue();
                                    break;
                                case "uri":
                                case "url":
                                    schemaBasedControlType = FieldControlType.URL_INPUT.getValue();
                                    schemaBasedDataType = FieldDataType.URL.getValue();
                                    break;
                                case "binary":
                                case "byte":
                                    schemaBasedControlType = FieldControlType.FILE_UPLOAD.getValue();
                                    schemaBasedDataType = FieldDataType.FILE.getValue();
                                    break;
                                case "color":
                                    schemaBasedControlType = FieldControlType.COLOR_PICKER.getValue();
                                    break;
                                case "phone":
                                    schemaBasedControlType = FieldControlType.PHONE.getValue();
                                    break;
                                case "json":
                                    schemaBasedDataType = FieldDataType.JSON.getValue();
                                    break;
                            }
                        }
                        
                        // Verificar maxLength para textarea
                        Integer maxLength = property.getMaxLength();
                        if (maxLength != null && maxLength > 100 && 
                            FieldControlType.INPUT.getValue().equals(schemaBasedControlType)) {
                            schemaBasedControlType = FieldControlType.TEXTAREA.getValue();
                        }
                        break;
                        
                    case "number":
                    case "integer":
                        schemaBasedDataType = FieldDataType.NUMBER.getValue();
                        schemaBasedControlType = FieldControlType.NUMERIC_TEXT_BOX.getValue();
                        
                        if (hasEnum) {
                            schemaBasedControlType = FieldControlType.SELECT.getValue();
                        } else if (openApiFormat != null) {
                            switch (openApiFormat) {
                                case "currency":
                                    schemaBasedControlType = FieldControlType.CURRENCY_INPUT.getValue();
                                    break;
                            }
                        }
                        break;
                        
                    case "boolean":
                        schemaBasedDataType = FieldDataType.BOOLEAN.getValue();
                        schemaBasedControlType = hasEnum ? FieldControlType.SELECT.getValue() : FieldControlType.CHECKBOX.getValue();
                        break;
                        
                    case "array":
                        // Verificar se items têm enum para multi-select
                        if (property.getItems() != null && property.getItems().getEnum() != null && 
                            !property.getItems().getEnum().isEmpty()) {
                            schemaBasedControlType = FieldControlType.MULTI_SELECT.getValue();
                        } else {
                            schemaBasedControlType = FieldControlType.ARRAY_INPUT.getValue();
                        }
                        break;
                        
                    case "object":
                        schemaBasedControlType = FieldControlType.EXPANSION_PANEL.getValue();
                        break;
                }
                
                // Aplicar controlType baseado no schema (sobrescreve valor padrão da anotação)
                if (schemaBasedControlType != null) {
                    uiExtension.put(FieldConfigProperties.CONTROL_TYPE.getValue(), schemaBasedControlType);
                }
                
                // Aplicar dataType baseado no schema (sobrescreve valor padrão da anotação)
                if (schemaBasedDataType != null) {
                    uiExtension.put(FieldConfigProperties.TYPE.getValue(), schemaBasedDataType);
                }
            }
            
            // Fallback: usar lógica de detecção inteligente baseada no nome do campo se ainda não definido
            if (!uiExtension.containsKey(FieldConfigProperties.CONTROL_TYPE.getValue())) {
                String smartControlType = OpenApiUiUtils.determineSmartControlTypeByFieldName(fieldName);
                if (smartControlType != null) {
                    uiExtension.put(FieldConfigProperties.CONTROL_TYPE.getValue(), smartControlType);
                }
            }
            // Adicionar NUMERIC_FORMAT se o formato for "percent"
            // This specific logic might remain if not covered by a general numeric format population
            if ("number".equals(property.getType()) && "percent".equals(property.getFormat())) {
                if (!uiExtension.containsKey(FieldConfigProperties.NUMERIC_FORMAT.getValue())) {
                    uiExtension.put(FieldConfigProperties.NUMERIC_FORMAT.getValue(), NumberFormatStyle.PERCENT.getValue());
                }
            }

            OpenApiUiUtils.populateUiMinimum(uiExtension, property.getMinimum(), null);
            OpenApiUiUtils.populateUiMaximum(uiExtension, property.getMaximum(), null);
            OpenApiUiUtils.populateUiMinimum(uiExtension, property.getMinimum(), null); // Pass null for message
            OpenApiUiUtils.populateUiMaximum(uiExtension, property.getMaximum(), null); // Pass null for message
            OpenApiUiUtils.populateUiMinLength(uiExtension, property.getMinLength(), null); // Pass null for message
            OpenApiUiUtils.populateUiMaxLength(uiExtension, property.getMaxLength(), null); // Pass null for message
            OpenApiUiUtils.populateUiPattern(uiExtension, property.getPattern(), null); // Pass null for message
            // Ensure 'this.mapper' (ObjectMapper from ModelResolver) is passed to the updated method
            OpenApiUiUtils.populateUiOptionsFromEnum(uiExtension, property.getEnum(), this._mapper);
            OpenApiUiUtils.populateUiRequired(uiExtension, property.getRequired() != null && !property.getRequired().isEmpty());
        }

        // 2. Processar anotações Jakarta Validation
        for (Annotation annotation : annotations) {
            String annotationType = annotation.annotationType().getSimpleName();

            switch (annotationType) {
                // Validações de obrigatoriedade
                case "NotNull":
                case "NotEmpty":
                case "NotBlank":
                    // Use the utility method. Message will be handled by processValidationMessages if not set by another source.
                    OpenApiUiUtils.populateUiRequired(uiExtension, true);
                    break;

                // Validações de tamanho
                case "Size":
                    processSizeAnnotation(annotation, uiExtension);
                    break;

                // Validações numéricas
                case "Min":
                    processMinAnnotation(annotation, uiExtension);
                    break;

                case "Max":
                    processMaxAnnotation(annotation, uiExtension);
                    break;

                case "DecimalMin":
                    processDecimalMinAnnotation(annotation, uiExtension);
                    break;

                case "DecimalMax":
                    processDecimalMaxAnnotation(annotation, uiExtension);
                    break;

                // Validações de padrão
                case "Pattern":
                    processPatternAnnotation(annotation, uiExtension);
                    break;

                // Validações de email
                case "Email":
                    if (!uiExtension.containsKey(FieldConfigProperties.CONTROL_TYPE.getValue())) {
                        // Assuming FieldControlType.EMAIL_INPUT is now available
                        uiExtension.put(FieldConfigProperties.CONTROL_TYPE.getValue(), FieldControlType.EMAIL_INPUT.getValue());
                    }
                    break;

                // Validações booleanas
                case "AssertTrue":
                case "AssertFalse":
                    if (!uiExtension.containsKey(FieldConfigProperties.CONTROL_TYPE.getValue())) {
                        uiExtension.put(FieldConfigProperties.CONTROL_TYPE.getValue(), FieldControlType.CHECKBOX.getValue());
                    }
                    break;

                // Validações de data
                case "Past":
                case "PastOrPresent":
                case "Future":
                case "FutureOrPresent":
                    processTemporal(annotation, annotationType, uiExtension);
                    break;

                // Validações numéricas adicionais
                case "Positive":
                case "PositiveOrZero":
                    processPositiveAnnotation(annotationType, uiExtension); // This method itself sets CONTROL_TYPE to "numeric"
                    break;

                case "Negative":
                case "NegativeOrZero":
                    processNegativeAnnotation(annotationType, uiExtension);
                    break;

                case "Digits":
                    processDigitsAnnotation(annotation, uiExtension);
                    break;

                default:
                    // Outras anotações não processadas
                    break;
            }
        }
    }

    // The determineControlType method is removed as its functionality is replaced by determineEffectiveControlType.

    /**
     * Processa a anotação @Size para definir minLength e maxLength
     */
    private void processSizeAnnotation(Annotation annotation, Map<String, Object> uiExtension) {
        try {
            Method minMethod = annotation.annotationType().getMethod("min");
            Integer min = (Integer) minMethod.invoke(annotation);

            Method maxMethod = annotation.annotationType().getMethod("max");
            Integer max = (Integer) maxMethod.invoke(annotation);

            Method messageMethod = annotation.annotationType().getMethod("message");
            String message = (String) messageMethod.invoke(annotation); // Generic message for @Size

            // populateUiMinLength and populateUiMaxLength will handle the Integer.MAX_VALUE check for max
            // Pass the generic @Size message; specific min/max messages will be generated by processValidationMessages if needed and if this message is not set
            OpenApiUiUtils.populateUiMinLength(uiExtension, (min > 0 ? min : null), !message.startsWith("{") ? message : null);
            OpenApiUiUtils.populateUiMaxLength(uiExtension, (max < Integer.MAX_VALUE ? max : null), !message.startsWith("{") ? message : null);

        } catch (Exception e) {
            // Ignorar erros de reflexão
        }
    }

    /**
     * Processa a anotação @Min para definir min
     */
    private void processMinAnnotation(Annotation annotation, Map<String, Object> uiExtension) {
        try {
            Method valueMethod = annotation.annotationType().getMethod("value");
            Long value = (Long) valueMethod.invoke(annotation);
            Method messageMethod = annotation.annotationType().getMethod("message");
            String message = (String) messageMethod.invoke(annotation);

            OpenApiUiUtils.populateUiMinimum(uiExtension, value, !message.startsWith("{") ? message : null);
        } catch (Exception e) {
            // Ignorar erros de reflexão
        }
    }

    /**
     * Processa a anotação @Max para definir max
     */
    private void processMaxAnnotation(Annotation annotation, Map<String, Object> uiExtension) {
        try {
            Method valueMethod = annotation.annotationType().getMethod("value");
            Long value = (Long) valueMethod.invoke(annotation);
            Method messageMethod = annotation.annotationType().getMethod("message");
            String message = (String) messageMethod.invoke(annotation);

            OpenApiUiUtils.populateUiMaximum(uiExtension, value, !message.startsWith("{") ? message : null);
        } catch (Exception e) {
            // Ignorar erros de reflexão
        }
    }

    /**
     * Processa a anotação @DecimalMin
     */
    private void processDecimalMinAnnotation(Annotation annotation, Map<String, Object> uiExtension) {
        try {
            Method valueMethod = annotation.annotationType().getMethod("value");
            String stringValue = (String) valueMethod.invoke(annotation);
            java.math.BigDecimal value = new java.math.BigDecimal(stringValue);
            Method messageMethod = annotation.annotationType().getMethod("message");
            String message = (String) messageMethod.invoke(annotation);

            OpenApiUiUtils.populateUiMinimum(uiExtension, value, !message.startsWith("{") ? message : null);
        } catch (Exception e) {
            // Ignorar erros de reflexão
        }
    }

    /**
     * Processa a anotação @DecimalMax
     */
    private void processDecimalMaxAnnotation(Annotation annotation, Map<String, Object> uiExtension) {
        try {
            Method valueMethod = annotation.annotationType().getMethod("value");
            String stringValue = (String) valueMethod.invoke(annotation);
            java.math.BigDecimal value = new java.math.BigDecimal(stringValue);
            Method messageMethod = annotation.annotationType().getMethod("message");
            String message = (String) messageMethod.invoke(annotation);

            OpenApiUiUtils.populateUiMaximum(uiExtension, value, !message.startsWith("{") ? message : null);
        } catch (Exception e) {
            // Ignorar erros de reflexão
        }
    }

    /**
     * Processa a anotação @Pattern
     */
    private void processPatternAnnotation(Annotation annotation, Map<String, Object> uiExtension) {
        try {
            Method regexpMethod = annotation.annotationType().getMethod("regexp");
            String patternValue = (String) regexpMethod.invoke(annotation);
            Method messageMethod = annotation.annotationType().getMethod("message");
            String message = (String) messageMethod.invoke(annotation);

            OpenApiUiUtils.populateUiPattern(uiExtension, patternValue, !message.startsWith("{") ? message : null);
        } catch (Exception e) {
            // Ignorar erros de reflexão
        }
    }

    /**
     * Processa anotações temporais (Past, Future, etc)
     */
    private void processTemporal(Annotation annotation, String annotationType, Map<String, Object> uiExtension) {
        if (!uiExtension.containsKey(FieldConfigProperties.CONTROL_TYPE.getValue())) {
            uiExtension.put(FieldConfigProperties.CONTROL_TYPE.getValue(), FieldControlType.DATE_PICKER.getValue());
        }

        // Configura validações adicionais com base no tipo de anotação
        switch (annotationType) {
            case "Past":
                if (!uiExtension.containsKey(ValidationProperties.MAX.getValue())) {
                    uiExtension.put(ValidationProperties.MAX.getValue(), "today");
                }
                break;
            case "Future":
                if (!uiExtension.containsKey(ValidationProperties.MIN.getValue())) {
                    uiExtension.put(ValidationProperties.MIN.getValue(), "tomorrow");
                }
                break;
            case "PastOrPresent":
                if (!uiExtension.containsKey(ValidationProperties.MAX.getValue())) {
                    uiExtension.put(ValidationProperties.MAX.getValue(), "today");
                }
                break;
            case "FutureOrPresent":
                if (!uiExtension.containsKey(ValidationProperties.MIN.getValue())) {
                    uiExtension.put(ValidationProperties.MIN.getValue(), "today");
                }
                break;
        }
    }

    /**
     * Processa anotações de positividade (@Positive, @PositiveOrZero)
     */
    private void processPositiveAnnotation(String annotationType, Map<String, Object> uiExtension) {
        if (!uiExtension.containsKey(FieldConfigProperties.CONTROL_TYPE.getValue())) {
            uiExtension.put(FieldConfigProperties.CONTROL_TYPE.getValue(), FieldControlType.NUMERIC_TEXT_BOX.getValue());
        }

        if (!uiExtension.containsKey(ValidationProperties.MIN.getValue())) {
            String minValue = "PositiveOrZero".equals(annotationType) ? "0" : "0.000001";
            uiExtension.put(ValidationProperties.MIN.getValue(), minValue);

            if (!uiExtension.containsKey(FieldConfigProperties.NUMERIC_MIN.getValue())) {
                uiExtension.put(FieldConfigProperties.NUMERIC_MIN.getValue(), minValue);
            }
        }
    }

    /**
     * Processa anotações de negatividade (@Negative, @NegativeOrZero)
     */
    private void processNegativeAnnotation(String annotationType, Map<String, Object> uiExtension) {
        if (!uiExtension.containsKey(FieldConfigProperties.CONTROL_TYPE.getValue())) {
            uiExtension.put(FieldConfigProperties.CONTROL_TYPE.getValue(), FieldControlType.NUMERIC_TEXT_BOX.getValue());
        }

        if (!uiExtension.containsKey(ValidationProperties.MAX.getValue())) {
            String maxValue = "NegativeOrZero".equals(annotationType) ? "0" : "-0.000001";
            uiExtension.put(ValidationProperties.MAX.getValue(), maxValue);

            if (!uiExtension.containsKey(FieldConfigProperties.NUMERIC_MAX.getValue())) {
                uiExtension.put(FieldConfigProperties.NUMERIC_MAX.getValue(), maxValue);
            }
        }
    }

    /**
     * Processa a anotação @Digits
     */
    private void processDigitsAnnotation(Annotation annotation, Map<String, Object> uiExtension) {
        try {
            Method integerMethod = annotation.annotationType().getMethod("integer");
            int integerDigits = (int) integerMethod.invoke(annotation);

            Method fractionMethod = annotation.annotationType().getMethod("fraction");
            int fractionDigits = (int) fractionMethod.invoke(annotation);

            // Configura formato numérico baseado nos dígitos inteiros e fracionários
            if (!uiExtension.containsKey(FieldConfigProperties.NUMERIC_FORMAT.getValue())) {
                StringBuilder format = new StringBuilder();
                format.append("#");

                if (integerDigits > 1) {
                    format.append(",".repeat(integerDigits - 1));
                }

                if (fractionDigits > 0) {
                    format.append(".");
                    format.append("#".repeat(fractionDigits));
                }

                uiExtension.put(FieldConfigProperties.NUMERIC_FORMAT.getValue(), format.toString());
            }

            // Configura step para garantir precisão adequada
            if (!uiExtension.containsKey(FieldConfigProperties.NUMERIC_STEP.getValue())) {
                double step = Math.pow(10, -fractionDigits);
                uiExtension.put(FieldConfigProperties.NUMERIC_STEP.getValue(), String.valueOf(step));
            }

        } catch (Exception e) {
            // Ignorar erros de reflexão
        }
    }

    // ============================================================================
    // NOVOS MÉTODOS PARA PRECEDÊNCIA CLARA
    // ============================================================================

    /**
     * ETAPA 1: Aplica apenas valores PADRÃO da anotação @UISchema
     * (não valores explicitamente definidos pelo desenvolvedor)
     */
    private void applyUISchemaDefaults(UISchema annotation, Map<String, Object> uiExtension) {
        // Aplicar apenas os valores padrão que são "genéricos"
        // Valores específicos serão aplicados na ETAPA 3
        
        // Valores padrão seguros que podem ser sobrescritos
        if (annotation.controlType() == FieldControlType.INPUT) {
            uiExtension.put(FieldConfigProperties.CONTROL_TYPE.getValue(), FieldControlType.INPUT.getValue());
        }
        
        if (annotation.type() == FieldDataType.TEXT) {
            uiExtension.put(FieldConfigProperties.TYPE.getValue(), FieldDataType.TEXT.getValue());
        }
        
        // Outros valores padrão seguros
        if (annotation.iconPosition() == IconPosition.LEFT) {
            uiExtension.put(FieldConfigProperties.ICON_POSITION.getValue(), IconPosition.LEFT.getValue());
        }
        
        // Valores booleanos padrão
        if (annotation.sortable()) {
            uiExtension.put(FieldConfigProperties.SORTABLE.getValue(), true);
        }
        
        if (annotation.editable()) {
            uiExtension.put(FieldConfigProperties.EDITABLE.getValue(), true);
        }
    }

    /**
     * ETAPA 2: Detecção AUTOMÁTICA baseada no OpenAPI Schema
     * Esta é nossa lógica principal de detecção inteligente
     */
    private void applySchemaBasedDetection(
            Schema<?> property,
            Map<String, Object> uiExtension,
            String fieldName,
            Annotation[] annotations) {
        String openApiType = property.getType();
        String openApiFormat = property.getFormat();
        boolean hasEnum = property.getEnum() != null && !property.getEnum().isEmpty();
        
        if (openApiType == null) return;
        
        // Determinar controlType e dataType baseado no schema
        String detectedControlType = null;
        String detectedDataType = null;
        
        switch (openApiType) {
            case "string":
                detectedDataType = FieldDataType.TEXT.getValue();
                detectedControlType = FieldControlType.INPUT.getValue();
                
                if (hasEnum) {
                    detectedControlType = FieldControlType.SELECT.getValue();
                } else if (openApiFormat != null) {
                    switch (openApiFormat) {
                        case "date":
                            detectedControlType = FieldControlType.DATE_PICKER.getValue();
                            detectedDataType = FieldDataType.DATE.getValue();
                            break;
                        case "date-time":
                            detectedControlType = FieldControlType.DATE_TIME_PICKER.getValue();
                            detectedDataType = FieldDataType.DATE.getValue();
                            break;
                        case "time":
                            detectedControlType = FieldControlType.TIME_PICKER.getValue();
                            detectedDataType = FieldDataType.DATE.getValue();
                            break;
                        case "email":
                            detectedControlType = FieldControlType.EMAIL_INPUT.getValue();
                            detectedDataType = FieldDataType.EMAIL.getValue();
                            break;
                        case "password":
                            detectedControlType = FieldControlType.PASSWORD.getValue();
                            detectedDataType = FieldDataType.PASSWORD.getValue();
                            break;
                        case "uri":
                        case "url":
                            detectedControlType = FieldControlType.URL_INPUT.getValue();
                            detectedDataType = FieldDataType.URL.getValue();
                            break;
                        case "binary":
                        case "byte":
                            detectedControlType = FieldControlType.FILE_UPLOAD.getValue();
                            detectedDataType = FieldDataType.FILE.getValue();
                            break;
                        case "color":
                            detectedControlType = FieldControlType.COLOR_PICKER.getValue();
                            break;
                        case "phone":
                            detectedControlType = FieldControlType.PHONE.getValue();
                            break;
                        case "json":
                            detectedDataType = FieldDataType.JSON.getValue();
                            break;
                    }
                }
                
                // Verificar maxLength para textarea
                Integer maxLength = property.getMaxLength();
                if (maxLength != null && maxLength > 100 && 
                    FieldControlType.INPUT.getValue().equals(detectedControlType)) {
                    detectedControlType = FieldControlType.TEXTAREA.getValue();
                }
                break;
                
            case "number":
            case "integer":
                detectedDataType = FieldDataType.NUMBER.getValue();
                detectedControlType = FieldControlType.NUMERIC_TEXT_BOX.getValue();
                
                if (hasEnum) {
                    detectedControlType = FieldControlType.SELECT.getValue();
                } else if ("currency".equals(openApiFormat)) {
                    detectedControlType = FieldControlType.CURRENCY_INPUT.getValue();
                }
                break;
                
            case "boolean":
                detectedDataType = FieldDataType.BOOLEAN.getValue();
                detectedControlType = hasEnum ? FieldControlType.SELECT.getValue() : FieldControlType.CHECKBOX.getValue();
                break;
                
            case "array":
                if (property.getItems() != null && property.getItems().getEnum() != null && 
                    !property.getItems().getEnum().isEmpty()) {
                    detectedControlType = FieldControlType.MULTI_SELECT.getValue();
                } else {
                    detectedControlType = FieldControlType.ARRAY_INPUT.getValue();
                }
                break;
                
            case "object":
                detectedControlType = FieldControlType.EXPANSION_PANEL.getValue();
                break;
        }

        // Extra detection based on @Filterable annotation for array fields
        Filterable filterable = ResolverUtils.getAnnotation(Filterable.class, annotations);
        if (filterable != null
                && filterable.operation() == Filterable.FilterOperation.BETWEEN
                && "array".equals(openApiType)
                && property.getItems() != null) {
            String itemType = property.getItems().getType();
            String itemFormat = property.getItems().getFormat();
            if ("string".equals(itemType)) {
                if ("date".equals(itemFormat)) {
                    detectedControlType = FieldControlType.DATE_RANGE.getValue();
<<<<<<< HEAD
                    detectedDataType = FieldDataType.DATE.getValue();
                } else if ("date-time".equals(itemFormat)) {
                    detectedControlType = FieldControlType.DATE_TIME_RANGE.getValue();
                    detectedDataType = FieldDataType.DATE.getValue();
=======
                } else if ("date-time".equals(itemFormat)) {
                    detectedControlType = FieldControlType.DATE_TIME_RANGE.getValue();
>>>>>>> be559253
                }
            }
        }
        
        // Aplicar detecções (sobrescreve valores padrão)
        if (detectedControlType != null) {
            uiExtension.put(FieldConfigProperties.CONTROL_TYPE.getValue(), detectedControlType);
        }
        
        if (detectedDataType != null) {
            uiExtension.put(FieldConfigProperties.TYPE.getValue(), detectedDataType);
        }
        
        // Fallback: detecção inteligente por nome do campo
        if (detectedControlType == null || FieldControlType.INPUT.getValue().equals(detectedControlType)) {
            String smartControlType = OpenApiUiUtils.determineSmartControlTypeByFieldName(fieldName);
            if (smartControlType != null) {
                uiExtension.put(FieldConfigProperties.CONTROL_TYPE.getValue(), smartControlType);
            }
        }
        
        // Aplicar outras propriedades do schema
        OpenApiUiUtils.populateUiName(uiExtension, fieldName);
        OpenApiUiUtils.populateUiLabel(uiExtension, property.getTitle(), fieldName);
        OpenApiUiUtils.populateUiPlaceholder(uiExtension, property.getTitle());
        OpenApiUiUtils.populateUiHelpText(uiExtension, property.getDescription());
        OpenApiUiUtils.populateUiDefaultValue(uiExtension, property.getExample());
        OpenApiUiUtils.populateUiReadOnly(uiExtension, property.getReadOnly());
        OpenApiUiUtils.populateUiMinLength(uiExtension, property.getMinLength(), null);
        OpenApiUiUtils.populateUiMaxLength(uiExtension, property.getMaxLength(), null);
        OpenApiUiUtils.populateUiMinimum(uiExtension, property.getMinimum(), null);
        OpenApiUiUtils.populateUiMaximum(uiExtension, property.getMaximum(), null);
        OpenApiUiUtils.populateUiPattern(uiExtension, property.getPattern(), null);
        OpenApiUiUtils.populateUiOptionsFromEnum(uiExtension, property.getEnum(), this._mapper);
        OpenApiUiUtils.populateUiRequired(uiExtension, property.getRequired() != null && !property.getRequired().isEmpty());
        
        // Adicionar NUMERIC_FORMAT se o formato for "percent"
        if ("number".equals(openApiType) && "percent".equals(openApiFormat)) {
            if (!uiExtension.containsKey(FieldConfigProperties.NUMERIC_FORMAT.getValue())) {
                uiExtension.put(FieldConfigProperties.NUMERIC_FORMAT.getValue(), NumberFormatStyle.PERCENT.getValue());
            }
        }
    }

    /**
     * ETAPA 3: Aplica valores EXPLÍCITOS da anotação @UISchema
     * (valores definidos explicitamente pelo desenvolvedor)
     */
    private void applyUISchemaExplicitValues(UISchema annotation, Map<String, Object> uiExtension) {
        // Processar apenas valores NÃO padrão (explicitamente definidos)
        
        // ControlType explícito (diferente do padrão)
        if (annotation.controlType() != FieldControlType.INPUT) {
            uiExtension.put(FieldConfigProperties.CONTROL_TYPE.getValue(), annotation.controlType().getValue());
        }
        
        // DataType explícito (diferente do padrão)
        if (annotation.type() != FieldDataType.TEXT) {
            uiExtension.put(FieldConfigProperties.TYPE.getValue(), annotation.type().getValue());
        }
        
        // Strings não vazias
        if (!annotation.name().isEmpty()) {
            uiExtension.put(FieldConfigProperties.NAME.getValue(), annotation.name());
        }
        if (!annotation.label().isEmpty()) {
            uiExtension.put(FieldConfigProperties.LABEL.getValue(), annotation.label());
        }
        if (!annotation.placeholder().isEmpty()) {
            uiExtension.put(FieldConfigProperties.PLACEHOLDER.getValue(), annotation.placeholder());
        }
        if (!annotation.defaultValue().isEmpty()) {
            uiExtension.put(FieldConfigProperties.DEFAULT_VALUE.getValue(), annotation.defaultValue());
        }
        if (!annotation.group().isEmpty()) {
            uiExtension.put(FieldConfigProperties.GROUP.getValue(), annotation.group());
        }
        if (!annotation.width().isEmpty()) {
            uiExtension.put(FieldConfigProperties.WIDTH.getValue(), annotation.width());
        }
        if (!annotation.icon().isEmpty()) {
            uiExtension.put(FieldConfigProperties.ICON.getValue(), annotation.icon());
        }
        if (!annotation.helpText().isEmpty()) {
            uiExtension.put(FieldConfigProperties.HELP_TEXT.getValue(), annotation.helpText());
        }
        
        // Inteiros não zero
        if (annotation.order() != 0) {
            uiExtension.put(FieldConfigProperties.ORDER.getValue(), String.valueOf(annotation.order()));
        }
        if (annotation.minLength() != 0) {
            uiExtension.put(ValidationProperties.MIN_LENGTH.getValue(), String.valueOf(annotation.minLength()));
        }
        if (annotation.maxLength() != 0) {
            uiExtension.put(ValidationProperties.MAX_LENGTH.getValue(), String.valueOf(annotation.maxLength()));
        }
        
        // Booleanos explícitos (diferentes do padrão)
        if (annotation.disabled()) {
            uiExtension.put(FieldConfigProperties.DISABLED.getValue(), true);
        }
        if (annotation.readOnly()) {
            uiExtension.put(FieldConfigProperties.READ_ONLY.getValue(), true);
        }
        if (annotation.hidden()) {
            uiExtension.put(FieldConfigProperties.HIDDEN.getValue(), true);
        }
        if (!annotation.editable()) { // padrão é true
            uiExtension.put(FieldConfigProperties.EDITABLE.getValue(), false);
        }
        if (!annotation.sortable()) { // padrão é true
            uiExtension.put(FieldConfigProperties.SORTABLE.getValue(), false);
        }
        if (annotation.filterable()) { // padrão é false
            uiExtension.put(FieldConfigProperties.FILTERABLE.getValue(), true);
        }
        if (annotation.required()) {
            uiExtension.put(ValidationProperties.REQUIRED.getValue(), true);
        }
        
        // Pattern explícito (diferente do padrão CUSTOM)
        if (annotation.pattern() != ValidationPattern.CUSTOM) {
            String patternValue = annotation.pattern().getPattern();
            if (patternValue != null && !patternValue.isEmpty()) {
                uiExtension.put(ValidationProperties.PATTERN.getValue(), patternValue);
            }
        }
        
        // IconPosition explícito (diferente do padrão LEFT)
        if (annotation.iconPosition() != IconPosition.LEFT) {
            uiExtension.put(FieldConfigProperties.ICON_POSITION.getValue(), annotation.iconPosition().getValue());
        }
        
        // NumericFormat explícito (diferente do padrão INTEGER)
        if (annotation.numericFormat() != NumericFormat.INTEGER) {
            // Assumindo que NumericFormat tem um getValue() method similar aos outros enums
            // uiExtension.put(FieldConfigProperties.NUMERIC_FORMAT.getValue(), annotation.numericFormat().getValue());
        }
    }

    /**
     * ETAPA 4: Processa anotações Jakarta Validation
     */
    private void processJakartaValidationAnnotations(Schema<?> property, Annotation[] annotations, Map<String, Object> uiExtension) {
        // Reutilizar a lógica existente do processStandardAnnotations
        for (Annotation annotation : annotations) {
            String annotationType = annotation.annotationType().getSimpleName();

            switch (annotationType) {
                case "NotNull":
                case "NotEmpty":
                case "NotBlank":
                    OpenApiUiUtils.populateUiRequired(uiExtension, true);
                    break;

                case "Size":
                    processSizeAnnotation(annotation, uiExtension);
                    break;

                case "Min":
                    processMinAnnotation(annotation, uiExtension);
                    break;

                case "Max":
                    processMaxAnnotation(annotation, uiExtension);
                    break;

                case "DecimalMin":
                    processDecimalMinAnnotation(annotation, uiExtension);
                    break;

                case "DecimalMax":
                    processDecimalMaxAnnotation(annotation, uiExtension);
                    break;

                case "Pattern":
                    processPatternAnnotation(annotation, uiExtension);
                    break;

                case "Email":
                    if (!uiExtension.containsKey(FieldConfigProperties.CONTROL_TYPE.getValue())) {
                        uiExtension.put(FieldConfigProperties.CONTROL_TYPE.getValue(), FieldControlType.EMAIL_INPUT.getValue());
                    }
                    break;

                case "AssertTrue":
                case "AssertFalse":
                    if (!uiExtension.containsKey(FieldConfigProperties.CONTROL_TYPE.getValue())) {
                        uiExtension.put(FieldConfigProperties.CONTROL_TYPE.getValue(), FieldControlType.CHECKBOX.getValue());
                    }
                    break;

                case "Past":
                case "PastOrPresent":
                case "Future":
                case "FutureOrPresent":
                    processTemporal(annotation, annotationType, uiExtension);
                    break;

                case "Positive":
                case "PositiveOrZero":
                    processPositiveAnnotation(annotationType, uiExtension);
                    break;

                case "Negative":
                case "NegativeOrZero":
                    processNegativeAnnotation(annotationType, uiExtension);
                    break;

                case "Digits":
                    processDigitsAnnotation(annotation, uiExtension);
                    break;
            }
        }
    }

    /**
     * ETAPA 5: Aplica extraProperties (precedência MÁXIMA)
     */
    private void applyExtraProperties(UISchema annotation, Map<String, Object> uiExtension) {
        if (annotation.extraProperties() != null && annotation.extraProperties().length > 0) {
            for (ExtensionProperty p : annotation.extraProperties()) {
                // extraProperties sobrescreve TUDO (precedência máxima)
                uiExtension.put(p.name(), p.value());
            }
        }
    }

}<|MERGE_RESOLUTION|>--- conflicted
+++ resolved
@@ -807,15 +807,8 @@
             if ("string".equals(itemType)) {
                 if ("date".equals(itemFormat)) {
                     detectedControlType = FieldControlType.DATE_RANGE.getValue();
-<<<<<<< HEAD
-                    detectedDataType = FieldDataType.DATE.getValue();
                 } else if ("date-time".equals(itemFormat)) {
-                    detectedControlType = FieldControlType.DATE_TIME_RANGE.getValue();
-                    detectedDataType = FieldDataType.DATE.getValue();
-=======
-                } else if ("date-time".equals(itemFormat)) {
-                    detectedControlType = FieldControlType.DATE_TIME_RANGE.getValue();
->>>>>>> be559253
+                    detectedControlType = FieldControlType.DATE_TIME_RANGE.getValue();                    
                 }
             }
         }
