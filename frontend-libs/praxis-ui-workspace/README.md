--- conflicted
+++ resolved
@@ -302,10 +302,6 @@
 eventos e podem ser persistidas via `FormLayoutService`. Essa abordagem facilita
 o ajuste fino dos formulários sem modificar o código-fonte.
 
-<<<<<<< HEAD
-=======
-
->>>>>>> 16d4cb76
 ### Integração CRUD
 
 O `PraxisDynamicForm` utiliza o `GenericCrudService` para buscar o schema e
@@ -315,7 +311,7 @@
 o resultado das operações de criação ou atualização, cabendo à aplicação exibir
 as mensagens de sucesso ou erro ao usuário.
 
-<<<<<<< HEAD
+
 ### Exemplo de Visualização de Registro
 
 No módulo de **Funcionários** existe uma rota de exemplo que abre um formulário
@@ -374,8 +370,6 @@
 
 Esse fluxo demonstra como utilizar o `PraxisDynamicForm` para visualizar uma
 entidade e pode servir de base para cenários de edição ou criação.
-=======
->>>>>>> 16d4cb76
 
 ## 📚 Documentação
 
