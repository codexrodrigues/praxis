/**
 * @fileoverview Diretiva para renderização dinâmica de campos de formulário
 *
 * Renderiza campos de formulário dinamicamente com base em metadados,
 * integrando com ComponentRegistryService para resolver tipos de componentes
 * e associando automaticamente com FormGroup controls.
 *
 * @example Uso básico
 * ```html
 * <ng-container
 *   dynamicFieldLoader
 *   [fields]="fieldMetadata"
 *   [formGroup]="userForm"
 *   (componentsCreated)="onComponentsReady($event)">
 * </ng-container>
 * ```
 *
 * @example Uso avançado com template personalizado
 * ```html
 * <div class="dynamic-form-container">
 *   <ng-container
 *     dynamicFieldLoader
 *     [fields]="complexFields"
 *     [formGroup]="complexForm"
 *     (componentsCreated)="handleComponents($event)">
 *   </ng-container>
 * </div>
 * ```
 */

import {
  Directive,
  Input,
  Output,
  EventEmitter,
  ViewContainerRef,
  ComponentRef,
  OnInit,
  OnDestroy,
  OnChanges,
  SimpleChanges,
  inject,
  ChangeDetectorRef,
  TemplateRef,
} from '@angular/core';
import { FormGroup } from '@angular/forms';

import { FieldMetadata } from '@praxis/core';
import { ComponentRegistryService } from '../services/component-registry/component-registry.service';
import { logger } from '../utils/logger';
import { mapPropertyToFieldMetadata } from '../utils/json-schema-mapper';
import { BaseDynamicFieldComponent } from '../base/base-dynamic-field-component.interface';
import { FieldShellComponent } from '../components/field-shell/field-shell.component';

/**
 * Diretiva que renderiza campos de formulário dinamicamente baseado em metadados.
 *
 * Integra-se com ComponentRegistryService para resolver componentes por tipo,
 * associa automaticamente FormControls e emite referências dos componentes criados.
 *
 * ## 🏗️ Funcionalidades Principais
 *
 * - ✅ Renderização dinâmica baseada em FieldMetadata[]
 * - ✅ Integração automática com Angular Reactive Forms
 * - ✅ Resolução de componentes via ComponentRegistryService
 * - ✅ Validação robusta de inputs
 * - ✅ Emissão de ComponentRef para controle externo
 * - ✅ Lifecycle management completo
 * - ✅ Detecção automática de mudanças
 *
 * ## 🎯 Casos de Uso
 *
 * - Formulários dinâmicos baseados em configuração JSON
 * - Admin panels com campos configuráveis
 * - Workflows com etapas dinâmicas
 * - Formulários gerados por API/backend
 * - A/B testing de interfaces de formulário
 *
 * @selector [dynamicFieldLoader]
 * @usageNotes
 * - Sempre fornecer tanto fields quanto formGroup
 * - FormGroup deve ter controls correspondentes aos field names
 * - Usar ViewChild para capturar referências se necessário
 * - Componentes são criados de forma lazy (apenas quando necessário)
 */
@Directive({
  selector: '[dynamicFieldLoader]',
  standalone: true,
})
export class DynamicFieldLoaderDirective
  implements OnInit, OnDestroy, OnChanges
{
  // =============================================================================
  // DEPENDENCIES
  // =============================================================================

  private readonly viewContainer = inject(ViewContainerRef);
  private readonly componentRegistry = inject(ComponentRegistryService);
  private readonly cdr = inject(ChangeDetectorRef);

  // =============================================================================
  // INPUTS
  // =============================================================================

  /**
   * Metadados dos campos a serem renderizados.
   *
   * Array de objetos FieldMetadata que define a estrutura,
   * validação e comportamento de cada campo do formulário.
   *
   * @example
   * ```typescript
   * const fields: FieldMetadata[] = [
   *   {
   *     name: 'email',
   *     label: 'Email',
   *     controlType: 'input',
   *     required: true,
   *     validators: { email: true }
   *   },
   *   {
   *     name: 'password',
   *     label: 'Senha',
   *     controlType: 'input',
   *     inputType: 'password',
   *     required: true
   *   }
   * ];
   * ```
   */
  @Input({ required: true }) fields: FieldMetadata[] = [];

  /**
   * FormGroup que gerencia os controles dos campos.
   *
   * Deve conter AbstractControl para cada campo definido no array fields.
   * A diretiva associa automaticamente cada componente ao control correspondente.
   *
   * @example
   * ```typescript
   * const formGroup = this.fb.group({
   *   email: ['', [Validators.required, Validators.email]],
   *   password: ['', [Validators.required, Validators.minLength(8)]]
   * });
   * ```
   */
  @Input({ required: true }) formGroup: FormGroup | null = null;

  /**
   * Template opcional para embrulhar cada campo renderizado.
   *
   * O contexto fornece:
   * - `field`: metadata do campo
   * - `index`: posição do campo na lista
   * - `content`: `TemplateRef` com o conteúdo do campo a ser projetado
   *
   * @example
   * ```html
   * <ng-template #fieldItem let-field="field" let-index="index" let-content="content">
   *   <div class="field-wrapper">
   *     <button class="drag-handle">::</button>
   *     <ng-container [ngTemplateOutlet]="content"></ng-container>
   *     <button class="edit">⚙</button>
   *   </div>
   * </ng-template>
   *
   * <ng-container
   *   dynamicFieldLoader
   *   [fields]="fields"
   *   [formGroup]="form"
   *   [itemTemplate]="fieldItem">
   * </ng-container>
   * ```
   */
  @Input() itemTemplate?: TemplateRef<{
    field: FieldMetadata;
    index: number;
    content: TemplateRef<any>;
  }>;

  // =============================================================================
  // OUTPUTS
  // =============================================================================

  /**
   * Emite um mapa com as referências dos componentes criados.
   *
   * Indexado pelo nome do campo (FieldMetadata.name).
   * Útil para controle externo, validação customizada ou manipulação direta.
   *
   * @example
   * ```typescript
   * onComponentsCreated(components: Map<string, ComponentRef<BaseDynamicFieldComponent>>) {
   *   // Acessar componente específico
   *   const emailComponent = components.get('email');
   *   if (emailComponent) {
   *     emailComponent.instance.focus();
   *   }
   *
   *   // Iterar todos os componentes
   *   components.forEach((componentRef, fieldName) => {
   *     console.log(`Campo ${fieldName} criado:`, componentRef.instance);
   *   });
   * }
   * ```
   */
  @Output() componentsCreated = new EventEmitter<
    Map<string, ComponentRef<BaseDynamicFieldComponent>>
  >();

  /** Evento emitido após a criação individual de um campo */
  @Output() fieldCreated = new EventEmitter<{
    field: FieldMetadata;
    componentRef: ComponentRef<any>;
    index: number;
  }>();

  /** Evento emitido quando um campo é destruído */
  @Output() fieldDestroyed = new EventEmitter<{ fieldName: string }>();

  // =============================================================================
  // PRIVATE STATE
  // =============================================================================

  /** Mapa interno de componentes criados */
  private componentRefs = new Map<
    string,
    ComponentRef<BaseDynamicFieldComponent>
  >();

  /** Mapa de shells criados */
  private shellRefs = new Map<string, ComponentRef<FieldShellComponent>>();

  /** Ordem atual dos nomes de campo renderizados */
  private currentOrder: string[] = [];
  /** Snapshot compacto para detectar mudanças de tipo */
  private lastFieldsSnapshot: Array<{
    name: string;
    controlType: string;
  }> = [];

  // =============================================================================
  // LIFECYCLE HOOKS
  // =============================================================================

  ngOnInit(): void {
    this.validateInputs();
    this.renderFields();
  }

  ngOnChanges(changes: SimpleChanges): void {
    // Re-renderizar apenas se fields ou formGroup mudaram
    if (changes['fields'] || changes['formGroup']) {
      // Only re-render if there's an actual change in content, not just reference
      if (this.hasActualFieldChanges(changes)) {
        this.validateInputs();
        this.renderFields();
      }
    }
  }

  ngOnDestroy(): void {
    this.destroyComponents();
  }

  // =============================================================================
  // PUBLIC METHODS
  // =============================================================================

  /**
   * Re-renderiza todos os campos forçadamente.
   *
   * Útil quando metadata ou FormGroup foram alterados externamente
   * e a detecção automática de mudanças não foi suficiente.
   *
   * @example
   * ```typescript
   * @ViewChild(DynamicFieldLoaderDirective)
   * fieldLoader!: DynamicFieldLoaderDirective;
   *
   * updateFieldsExternally() {
   *   // Modificar fields ou formGroup externamente
   *   this.fields[0].disabled = true;
   *
   *   // Forçar re-renderização
   *   this.fieldLoader.refresh();
   * }
   * ```
   */
  refresh(): void {
    this.renderFields();
  }

  /**
   * Obtém referência de componente específico por nome do campo.
   *
   * @param fieldName - Nome do campo conforme FieldMetadata.name
   * @returns ComponentRef ou undefined se não encontrado
   *
   * @example
   * ```typescript
   * const emailComponent = this.fieldLoader.getComponent('email');
   * if (emailComponent) {
   *   emailComponent.instance.setLoading(true);
   * }
   * ```
   */
  getComponent(
    fieldName: string,
  ): ComponentRef<BaseDynamicFieldComponent> | undefined {
    return this.componentRefs.get(fieldName);
  }

  /**
   * Obtém todos os componentes criados.
   *
   * @returns Map com todas as referências de componentes indexadas por nome
   */
  getAllComponents(): Map<string, ComponentRef<BaseDynamicFieldComponent>> {
    return new Map(this.componentRefs);
  }

  // =============================================================================
  // PRIVATE METHODS - CHANGE DETECTION
  // =============================================================================

  /**
   * Verifica se houve mudança real no conteúdo dos fields, não apenas na referência.
   * Previne re-renderizações desnecessárias que podem causar loops infinitos.
   */
  private hasActualFieldChanges(changes: SimpleChanges): boolean {
    if (changes['fields']) {
      const fieldsChange = changes['fields'];

      // Se é primeira renderização, sempre renderizar
      if (fieldsChange.isFirstChange()) {
        return true;
      }

      const previousFields =
        (fieldsChange.previousValue as FieldMetadata[]) || [];
      const currentFields =
        (fieldsChange.currentValue as FieldMetadata[]) || [];

      const prevNames = previousFields.map((f) => f.name);
      const currNames = currentFields.map((f) => f.name);

      // Mudança de tamanho ou ordem
      if (
        prevNames.length !== currNames.length ||
        prevNames.some((name, i) => name !== currNames[i])
      ) {
        return true;
      }

      // ControlType diferente para mesmo nome
      for (const curr of currentFields) {
        const prev = previousFields.find((f) => f.name === curr.name);
        if (!prev || prev.controlType !== curr.controlType) {
          return true;
        }
      }

      return false;
    }

    if (changes['formGroup']) {
      const formGroupChange = changes['formGroup'];
      return (
        formGroupChange.isFirstChange() ||
        formGroupChange.previousValue !== formGroupChange.currentValue
      );
    }

    return true;
  }

  // =============================================================================
  // PRIVATE METHODS - VALIDATION
  // =============================================================================

  /**
   * Valida as entradas da diretiva antes de processá-las.
   *
   * Verifica se inputs obrigatórios estão presentes e válidos,
   * emite warnings para problemas não-críticos.
   *
   * @throws Error se validação crítica falhar
   */
  private validateInputs(): void {
    // Validações críticas (throws Error)
    if (!this.fields) {
      throw new Error('[DynamicFieldLoader] Input "fields" is required');
    }

    if (!this.formGroup) {
      throw new Error('[DynamicFieldLoader] Input "formGroup" is required');
    }

    if (!Array.isArray(this.fields)) {
      throw new Error('[DynamicFieldLoader] Input "fields" must be an array');
    }

    // Validações não-críticas (warnings)
    if (this.fields.length === 0) {
      logger.warn(
        '[DynamicFieldLoader] Fields array is empty - no components will be rendered',
      );
      return;
    }

    // Validar e normalizar estrutura básica dos fields
    this.fields = this.fields.map((field, index) => {
      if (!field.name) {
        logger.error(
          `[DynamicFieldLoader] Field at index ${index} is missing required 'name' property:`,
          field,
        );
        throw new Error(`Field at index ${index} must have a 'name' property`);
      }

      // Se campo não tem controlType, tentar inferir baseado em propriedades do schema
      if (!field.controlType) {
        logger.debug(
          `[DynamicFieldLoader] Field '${field.name}' missing controlType, attempting to infer...`,
        );

        // Tentar mapear usando informações disponíveis no campo
        const inferredField = this.inferControlTypeFromField(field);
        if (inferredField) {
          logger.info(
            `[DynamicFieldLoader] Inferred controlType '${inferredField.controlType}' for field '${field.name}'`,
          );
          return inferredField;
        } else {
          logger.error(
            `[DynamicFieldLoader] Field '${field.name}' is missing required 'controlType' property and couldn't be inferred:`,
            field,
          );
          throw new Error(
            `Field '${field.name}' must have a 'controlType' property`,
          );
        }
      }

      // Verificar se FormControl existe
      if (!this.formGroup!.get(field.name)) {
        logger.warn(
          `[DynamicFieldLoader] FormControl for field '${field.name}' not found in FormGroup`,
        );
      }

      return field;
    });

    // Verificar se há campos duplicados
    const fieldNames = this.fields.map((f) => f.name);
    const duplicates = fieldNames.filter(
      (name, index) => fieldNames.indexOf(name) !== index,
    );
    if (duplicates.length > 0) {
      logger.error(
        `[DynamicFieldLoader] Duplicate field names found:`,
        duplicates,
      );
      throw new Error(
        `Duplicate field names are not allowed: ${duplicates.join(', ')}`,
      );
    }
  }

  // =============================================================================
  // PRIVATE METHODS - RENDERING
  // =============================================================================

  /** Promise atual de renderização para evitar race conditions */
  private currentRenderingPromise: Promise<void> | null = null;

  /**
   * Carrega os campos dinâmicos no contêiner de visualização.
   *
   * Processo completo:
   * 1. Validar inputs
   * 2. Limpar componentes existentes
   * 3. Resolver e criar cada componente
   * 4. Associar propriedades e FormControl
   * 5. Emitir mapa de componentes criados
   */
  private async renderFields(): Promise<void> {
    // Se já há um rendering em andamento, aguardar conclusão
    if (this.currentRenderingPromise) {
      return this.currentRenderingPromise;
    }

    this.currentRenderingPromise = this.executeRendering();
    try {
      await this.currentRenderingPromise;
    } finally {
      this.currentRenderingPromise = null;
    }
  }

  /**
   * Executa a renderização dos campos com rollback em caso de erro.
   *
   * @private
   */
  private async executeRendering(): Promise<void> {
    const fieldsSnapshot = [...this.fields];
    const nextOrder = fieldsSnapshot.map((f) => f.name);

    // Primeira renderização: criar todos e emitir componentsCreated
    if (this.currentOrder.length === 0) {
      const createdFieldNames: string[] = [];
      try {
        for (const [index, field] of fieldsSnapshot.entries()) {
          const componentRef = await this.createFieldComponent(field, index);
          if (componentRef) {
            createdFieldNames.push(field.name);
          }
        }
        this.componentsCreated.emit(new Map(this.componentRefs));
        this.currentOrder = nextOrder;
        this.lastFieldsSnapshot = fieldsSnapshot.map((f) => ({
          name: f.name,
          controlType: f.controlType,
        }));
      } catch (error) {
        createdFieldNames.forEach((name) => this.destroySingle(name));
        this.viewContainer.clear();
        throw error;
      } finally {
        this.cdr.detectChanges();
      }
      return;
    }

    // Reconciliação incremental
    try {
      // Remoções e mudanças de tipo
      for (const name of [...this.currentOrder]) {
        const newField = fieldsSnapshot.find((f) => f.name === name);
        const prevField = this.lastFieldsSnapshot.find((f) => f.name === name);
        if (
          !newField ||
          !prevField ||
          newField.controlType !== prevField.controlType
        ) {
          this.destroySingle(name);
        }
      }

      // Inserções
      const createdNames: string[] = [];
      for (let i = 0; i < fieldsSnapshot.length; i++) {
        const field = fieldsSnapshot[i];
        if (!this.componentRefs.has(field.name)) {
          try {
            const ref = await this.createFieldComponent(field, i);
            if (ref) {
              createdNames.push(field.name);
            }
          } catch (error) {
            createdNames.forEach((n) => this.destroySingle(n));
            throw error;
          }
        }
      }

      // Movimentos e atualização de índices
      nextOrder.forEach((name, index) => {
        const shellRef = this.shellRefs.get(name);
        if (shellRef) {
          const currentIndex = this.viewContainer.indexOf(shellRef.hostView);
          if (currentIndex !== index && currentIndex !== -1) {
            this.viewContainer.move(shellRef.hostView, index);
          }
          if (shellRef.instance.index !== index) {
            shellRef.instance.index = index;
            shellRef.changeDetectorRef.detectChanges();
          }
        }
      });

      this.currentOrder = nextOrder;
      this.lastFieldsSnapshot = fieldsSnapshot.map((f) => ({
        name: f.name,
        controlType: f.controlType,
      }));
    } finally {
      this.cdr.detectChanges();
    }
  }

  /**
   * Cria um componente dinâmico para um campo específico.
   *
   * @param field - Metadata do campo a ser criado
   * @returns Promise que resolve com ComponentRef quando componente está criado e configurado
   */
  private async createFieldComponent(
    field: FieldMetadata,
    index: number,
  ): Promise<ComponentRef<BaseDynamicFieldComponent> | null> {
    let shellRef: ComponentRef<FieldShellComponent> | null = null;
    try {
      // 1) cria shell
      shellRef = this.viewContainer.createComponent(FieldShellComponent, {
        index,
      });
      shellRef.instance.field = field;
      shellRef.instance.index = index;
      shellRef.instance.itemTemplate = this.itemTemplate;
      shellRef.changeDetectorRef.detectChanges();

      // 2) cria componente do campo dentro do shell
      const componentType = await this.resolveComponentType(field.controlType);
      if (!componentType) {
        logger.warn(
          `[DynamicFieldLoader] No component found for controlType '${field.controlType}', skipping field '${field.name}'`,
        );
        shellRef.destroy();
        // TODO (issue futura): this.fieldError.emit({ field, error: 'not-found' });
        return null;
      }

      const componentRef = shellRef.instance.vc.createComponent(componentType);

      this.configureComponent(componentRef as any, field);

      // 3) bookkeeping
      this.componentRefs.set(field.name, componentRef as any);
      this.shellRefs.set(field.name, shellRef);

      // 4) evento granular
      this.fieldCreated.emit({
        field,
        componentRef: componentRef as any,
        index,
      });

      return componentRef as any;
    } catch (error) {
      logger.error(
        `[DynamicFieldLoader] Failed to create component for field '${field.name}':`,
        error,
      );
      shellRef?.destroy();
      // TODO (issue futura): this.fieldError.emit({ field, error });
      return null;
    }
  }

  /**
   * Retorna o componente dinâmico associado ao tipo de controle.
   *
   * Utiliza ComponentRegistryService para resolver o tipo de componente
   * baseado no controlType do metadata.
   *
   * @param controlType - Tipo de controle definido no FieldMetadata
   * @returns Promise com o tipo de componente ou null se não encontrado
   */
  private async resolveComponentType(controlType: string): Promise<any | null> {
    try {
      const componentType =
        await this.componentRegistry.getComponent(controlType);
      return componentType;
    } catch (error) {
      logger.error(
        `[DynamicFieldLoader] Error resolving component type '${controlType}':`,
        error,
      );
      return null;
    }
  }

  /**
   * Associa propriedades ao componente dinâmico.
   *
   * Configura metadata e formControl no componente criado,
   * garantindo que o componente tenha acesso a todos os dados necessários.
   *
   * @param componentRef - Referência do componente criado
   * @param field - Metadata do campo
   */
  private configureComponent(
    componentRef: ComponentRef<BaseDynamicFieldComponent>,
    field: FieldMetadata,
  ): void {
    const instance = componentRef.instance;

    try {
      // Associar metadata utilizando método público quando disponível
      let metadataAssigned = false;
      if (instance && 'setInputMetadata' in instance) {
        try {
          (instance as any).setInputMetadata(field);
          metadataAssigned = true;
        } catch (error) {
          logger.error(
            `[DynamicFieldLoader] Error calling setInputMetadata for field '${field.name}':`,
            error,
          );
        }
      }

      if (!metadataAssigned && instance && 'metadata' in instance) {
        // Fallback para componentes que expõem o signal diretamente
        const instanceWithMetadata = instance as any;
        if (
          typeof instanceWithMetadata.metadata === 'function' &&
          'set' in instanceWithMetadata.metadata
        ) {
          instanceWithMetadata.metadata.set(field);
          metadataAssigned = true;
        } else {
          logger.error(
            `[DynamicFieldLoader] Component '${field.name}' metadata property is not a WritableSignal`,
          );
        }
      }

<<<<<<< HEAD
      // Atribui label diretamente quando o componente expõe essa propriedade
      if ('label' in instance && field.label !== undefined) {
        try {
          (instance as any).label = field.label;
        } catch (error) {
          logger.error(
            `[DynamicFieldLoader] Error assigning label for field '${field.name}':`,
            error,
          );
        }
      }

=======
>>>>>>> d2861109
      if (!metadataAssigned) {
        logger.warn(
          `[DynamicFieldLoader] Component for field '${field.name}' does not support metadata assignment`,
        );
      }

      // Associar FormControl com verificação aprimorada
      const formControl = this.formGroup?.get(field.name);
      if (formControl) {
        if (instance && 'formControl' in instance) {
          const instanceWithFormControl = instance as any;
          if (
            typeof instanceWithFormControl.formControl === 'function' &&
            'set' in instanceWithFormControl.formControl
          ) {
            instanceWithFormControl.formControl.set(formControl);
          } else {
            logger.error(
              `[DynamicFieldLoader] Component '${field.name}' formControl property is not a WritableSignal`,
            );
          }
        } else {
          logger.warn(
            `[DynamicFieldLoader] Component for field '${field.name}' does not have formControl property`,
          );
        }
      } else {
        logger.warn(
          `[DynamicFieldLoader] No FormControl found for field '${field.name}' in FormGroup`,
        );
      }

      // Configurar lifecycle do componente se disponível
      if (instance && 'onComponentInit' in instance) {
        const instanceWithLifecycle = instance as any;
        if (typeof instanceWithLifecycle.onComponentInit === 'function') {
          instanceWithLifecycle.onComponentInit();
        }
      }

      // Detectar mudanças após configuração
      componentRef.changeDetectorRef.detectChanges();
    } catch (error) {
      logger.error(
        `[DynamicFieldLoader] Error configuring component for field '${field.name}':`,
        error,
      );
      throw error;
    }
  }

  // =============================================================================
  // PRIVATE METHODS - FIELD INFERENCE
  // =============================================================================

  /**
   * Tenta inferir controlType de um campo baseado em suas propriedades
   *
   * @param field - Campo com controlType ausente
   * @returns Campo com controlType inferido ou null se não conseguir inferir
   */
  private inferControlTypeFromField(
    field: FieldMetadata,
  ): FieldMetadata | null {
    try {
      // Criar um pseudo-schema property baseado no que temos disponível
      const pseudoProperty: any = {
        type: this.inferJsonTypeFromField(field),
        format: this.inferFormatFromField(field),
      };

      // Tentar mapear usando o utilitário de schema
      const mappedField = mapPropertyToFieldMetadata(
        field.name,
        pseudoProperty,
      );

      if (mappedField && mappedField.controlType) {
        // Mesclar propriedades originais com o controlType inferido
        return {
          ...field,
          controlType: mappedField.controlType,
          label: field.label || mappedField.label,
        };
      }

      return null;
    } catch (error) {
      logger.debug(
        `[DynamicFieldLoader] Error inferring controlType for '${field.name}':`,
        error,
      );
      return null;
    }
  }

  /**
   * Infere tipo JSON baseado nas propriedades do campo
   */
  private inferJsonTypeFromField(field: FieldMetadata): string {
    // Tentar inferir pelo nome do campo
    const fieldName = field.name.toLowerCase();

    if (fieldName.includes('email')) return 'string';
    if (fieldName.includes('phone') || fieldName.includes('telefone'))
      return 'string';
    if (fieldName.includes('date') || fieldName.includes('data'))
      return 'string';
    if (
      fieldName.includes('age') ||
      fieldName.includes('idade') ||
      fieldName.includes('numero')
    )
      return 'integer';
    if (
      fieldName.includes('price') ||
      fieldName.includes('valor') ||
      fieldName.includes('preco')
    )
      return 'number';
    if (
      fieldName.includes('active') ||
      fieldName.includes('ativo') ||
      fieldName.includes('enabled')
    )
      return 'boolean';
    if (fieldName === 'id') return 'integer';

    // Fallback: string
    return 'string';
  }

  /**
   * Infere format baseado nas propriedades do campo
   */
  private inferFormatFromField(field: FieldMetadata): string | undefined {
    const fieldName = field.name.toLowerCase();

    if (fieldName.includes('email')) return 'email';
    if (fieldName.includes('phone') || fieldName.includes('telefone'))
      return 'tel';
    if (fieldName.includes('date') || fieldName.includes('data')) return 'date';
    if (fieldName.includes('password') || fieldName.includes('senha'))
      return 'password';

    return undefined;
  }

  // =============================================================================
  // PRIVATE METHODS - CLEANUP
  // =============================================================================

  /**
   * Destrói todos os componentes criados e limpa referências.
   *
   * Chamado durante ngOnDestroy e antes de re-renderizar campos.
   * Garante que não há vazamentos de memória.
   */
  private destroyComponents(): void {
    const names = Array.from(this.componentRefs.keys());
    for (const name of names) this.destroySingle(name);
    this.currentOrder = [];
    this.lastFieldsSnapshot = [];
  }

  private destroySingle(fieldName: string): void {
    const comp = this.componentRefs.get(fieldName);
    const shell = this.shellRefs.get(fieldName);
    try {
      comp?.destroy();
    } catch {}
    try {
      shell?.destroy();
    } catch {}
    this.componentRefs.delete(fieldName);
    this.shellRefs.delete(fieldName);
    this.fieldDestroyed.emit({ fieldName });
  }
}<|MERGE_RESOLUTION|>--- conflicted
+++ resolved
@@ -720,7 +720,7 @@
         }
       }
 
-<<<<<<< HEAD
+
       // Atribui label diretamente quando o componente expõe essa propriedade
       if ('label' in instance && field.label !== undefined) {
         try {
@@ -733,8 +733,6 @@
         }
       }
 
-=======
->>>>>>> d2861109
       if (!metadataAssigned) {
         logger.warn(
           `[DynamicFieldLoader] Component for field '${field.name}' does not support metadata assignment`,
