--- conflicted
+++ resolved
@@ -6,10 +6,7 @@
   computed,
   output,
   inject,
-<<<<<<< HEAD
   Input,
-=======
->>>>>>> c6025a7f
   LOCALE_ID,
 } from '@angular/core';
 import {
@@ -22,22 +19,15 @@
   CommonModule,
   CurrencyPipe,
   registerLocaleData,
-<<<<<<< HEAD
   getCurrencySymbol,
-=======
->>>>>>> c6025a7f
 } from '@angular/common';
 import localePt from '@angular/common/locales/pt';
 import { MatFormFieldModule } from '@angular/material/form-field';
 import { MatInputModule } from '@angular/material/input';
 import { MatIconModule } from '@angular/material/icon';
-
-<<<<<<< HEAD
 registerLocaleData(localePt);
 registerLocaleData(localePt, 'pt-BR');
-=======
-registerLocaleData(localePt, 'pt');
->>>>>>> c6025a7f
+
 
 import { MaterialCurrencyMetadata } from '@praxis/core';
 import { SimpleBaseInputComponent } from '../../base/simple-base-input.component';
@@ -231,7 +221,6 @@
     if (value === null || value === undefined || value === '') {
       return;
     }
-<<<<<<< HEAD
     let formatted: string;
     try {
       formatted =
@@ -250,28 +239,11 @@
         maximumFractionDigits: this.decimalPlaces(),
       }).format(value);
     }
-=======
-    const formatted =
-      this.currencyPipe.transform(
-        value,
-        this.currencyCode(),
-        '',
-        `1.0-${this.decimalPlaces()}`,
-        this.locale(),
-      ) ?? String(value);
->>>>>>> c6025a7f
     this.inputRef.nativeElement.value = formatted;
   }
 
   /** Extracts the symbol for the configured currency. */
   protected currencySymbol(): string {
-<<<<<<< HEAD
-    try {
-      return getCurrencySymbol(this.currencyCode(), 'narrow', this.locale());
-    } catch {
-      return getCurrencySymbol(this.currencyCode(), 'narrow', 'en-US');
-    }
-=======
     const formatted = this.currencyPipe.transform(
       0,
       this.currencyCode(),
@@ -280,7 +252,6 @@
       this.locale(),
     );
     return formatted ? formatted.replace(/[0]/g, '').trim() : '$';
->>>>>>> c6025a7f
   }
 
   protected override getSpecificCssClasses(): string[] {
