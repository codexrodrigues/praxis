/**
 * @fileoverview Componente Material Currency dinâmico especializado
 * 
 * Input de moeda com suporte a:
 * ✅ Formatação automática de moeda (BRL, USD, EUR, etc.)
 * ✅ Máscara de entrada com separadores
 * ✅ Validação de valores negativos configurável
 * ✅ Conversão automática string ↔ number
 * ✅ Símbolos de moeda customizáveis
 * ✅ Localização (pt-BR, en-US, etc.)
 * ✅ Integração com formulários reativos
 * ✅ Acessibilidade WCAG 2.1 AA
 */

import { 
  Component, 
  forwardRef,
  computed,
  signal,
  effect
} from '@angular/core';
import { NG_VALUE_ACCESSOR, ReactiveFormsModule } from '@angular/forms';
import { MatInputModule } from '@angular/material/input';
import { MatFormFieldModule } from '@angular/material/form-field';
import { MatIconModule } from '@angular/material/icon';
import { MatButtonModule } from '@angular/material/button';
import { MatTooltipModule } from '@angular/material/tooltip';
<<<<<<< HEAD
=======
import { FormsModule, ReactiveFormsModule } from '@angular/forms';
>>>>>>> 7aad0408
import { CommonModule } from '@angular/common';

import { BaseDynamicFieldComponent } from '../../base/base-dynamic-field.component';
import { MaterialCurrencyMetadata, ComponentMetadata } from '@praxis/core';
import { getErrorStateMatcherForField } from '../../utils/error-state-matcher';

// =============================================================================
// TYPE HELPERS PARA INDEX SIGNATURE SAFETY
// =============================================================================

interface ExtendedCurrencyMetadata extends ComponentMetadata {
  currency?: string;
  locale?: string;
  allowNegative?: boolean;
  minimumFractionDigits?: number;
  maximumFractionDigits?: number;
<<<<<<< HEAD
  currencyDisplay?: 'code' | 'symbol' | 'name';
=======
  currencyDisplay?: 'code' | 'symbol' | 'narrowSymbol' | 'name';
>>>>>>> 7aad0408
  showCurrencySymbol?: boolean;
  placeholder?: string;
  min?: number;
  max?: number;
  materialDesign?: {
    appearance?: 'fill' | 'outline';
    color?: 'primary' | 'accent' | 'warn';
    floatLabel?: 'always' | 'auto';
  };
  disabledInteractive?: boolean;
  description?: string;
}

function safeCurrencyMetadata(metadata: ComponentMetadata | null | undefined): ExtendedCurrencyMetadata {
  return (metadata || {}) as ExtendedCurrencyMetadata;
}

// =============================================================================
// INTERFACES ESPECÍFICAS DO CURRENCY
// =============================================================================

interface CurrencyState {
  rawValue: number;
  formattedValue: string;
  isEditing: boolean;
  lastValidValue: number;
}

// =============================================================================
// COMPONENTE MATERIAL CURRENCY
// =============================================================================

@Component({
  selector: 'pdx-material-currency',
  standalone: true,
  templateUrl: './material-currency.component.html',
  styleUrls: ['./material-currency.component.scss'],
  imports: [
    CommonModule,
    ReactiveFormsModule,
    MatInputModule,
    MatFormFieldModule,
    MatIconModule,
    MatButtonModule,
<<<<<<< HEAD
    MatTooltipModule
=======
    MatTooltipModule,
    FormsModule,
    ReactiveFormsModule
>>>>>>> 7aad0408
  ],
  providers: [{
    provide: NG_VALUE_ACCESSOR,
    useExisting: forwardRef(() => MaterialCurrencyComponent),
    multi: true
  }],
  host: {
    '[class]': 'cssClasses() + " " + fieldCssClasses()',
    '[attr.data-field-type]': '"currency"',
    '[attr.data-field-name]': 'metadata()?.name'
  }
})
export class MaterialCurrencyComponent 
  extends BaseDynamicFieldComponent<MaterialCurrencyMetadata> {

  // =============================================================================
  // SIGNALS ESPECÍFICOS DO CURRENCY
  // =============================================================================

  /** Estado específico do currency */
  protected readonly currencyState = signal<CurrencyState>({
    rawValue: 0,
    formattedValue: '',
    isEditing: false,
    lastValidValue: 0
  });

  // =============================================================================
  // COMPUTED PROPERTIES
  // =============================================================================

  /** Código da moeda */
  readonly currencyCode = computed(() => {
    const metadata = safeCurrencyMetadata(this.metadata());
    return metadata.currency || 'BRL';
  });

  /** Locale para formatação */
  readonly locale = computed(() => {
    const metadata = safeCurrencyMetadata(this.metadata());
    return metadata.locale || 'pt-BR';
  });

  /** Permite valores negativos */
  readonly allowNegative = computed(() => {
    const metadata = safeCurrencyMetadata(this.metadata());
    return metadata.allowNegative ?? true;
  });

  /** Dígitos decimais mínimos */
  readonly minFractionDigits = computed(() => {
    const metadata = safeCurrencyMetadata(this.metadata());
    return metadata.minimumFractionDigits ?? 2;
  });

  /** Dígitos decimais máximos */
  readonly maxFractionDigits = computed(() => {
    const metadata = safeCurrencyMetadata(this.metadata());
    return metadata.maximumFractionDigits ?? 2;
  });

  /** Estilo de exibição da moeda */
  readonly currencyDisplay = computed(() => {
    const metadata = safeCurrencyMetadata(this.metadata());
    // Older metadata may use "narrow" which maps to "narrowSymbol"
    if ((metadata as any).currencyDisplay === 'narrow') {
      return 'narrowSymbol';
    }
    return (metadata.currencyDisplay ?? 'symbol') as 'code' | 'symbol' | 'narrowSymbol' | 'name';
  });

  /** Deve mostrar símbolo da moeda */
  readonly shouldShowCurrencySymbol = computed(() => {
    const metadata = safeCurrencyMetadata(this.metadata());
    return metadata.showCurrencySymbol ?? true;
  });

  /** Valor mínimo */
  readonly minValue = computed(() => {
    const metadata = safeCurrencyMetadata(this.metadata());
    return metadata.min ?? (this.allowNegative() ? -Infinity : 0);
  });

  /** Valor máximo */
  readonly maxValue = computed(() => {
    const metadata = safeCurrencyMetadata(this.metadata());
    return metadata.max ?? Infinity;
  });

  /** Formatter de moeda */
  readonly currencyFormatter = computed(() => {
    try {
      return new Intl.NumberFormat(this.locale(), {
        style: 'currency',
        currency: this.currencyCode(),
        currencyDisplay: this.currencyDisplay(),
        minimumFractionDigits: this.minFractionDigits(),
        maximumFractionDigits: this.maxFractionDigits()
      });
    } catch (error) {
      this.log('warn', 'Invalid currency configuration, using fallback', { error });
      // Fallback para BRL
      return new Intl.NumberFormat('pt-BR', {
        style: 'currency',
        currency: 'BRL',
        minimumFractionDigits: 2,
        maximumFractionDigits: 2
      });
    }
  });

  /** Símbolo da moeda */
  readonly currencySymbol = computed(() => {
    const formatter = this.currencyFormatter();
    const parts = formatter.formatToParts(0);
    const symbolPart = parts.find(part => part.type === 'currency');
    return symbolPart?.value || this.currencyCode();
  });

  /** Placeholder com símbolo */
  readonly effectivePlaceholder = computed(() => {
    const metadata = safeCurrencyMetadata(this.metadata());
    if (metadata.placeholder) {
      return metadata.placeholder;
    }
    
    const symbol = this.currencySymbol();
    return `${symbol} 0,00`;
  });

  /** Valor para display no input */
  readonly displayValue = computed(() => {
    const state = this.currencyState();
    
    if (state.isEditing) {
      return state.formattedValue;
    }
    
    return this.formatCurrency(state.rawValue);
  });

  /** CSS classes específicas do currency */
  readonly currencySpecificClasses = computed(() => {
    const classes: string[] = [];
    const metadata = safeCurrencyMetadata(this.metadata());
    const state = this.currencyState();
    
    classes.push('pdx-currency');
    classes.push(`pdx-currency-${this.currencyCode().toLowerCase()}`);
    
    if (state.rawValue < 0) {
      classes.push('pdx-currency-negative');
    } else if (state.rawValue > 0) {
      classes.push('pdx-currency-positive');
    } else {
      classes.push('pdx-currency-zero');
    }
    
    if (state.isEditing) {
      classes.push('pdx-currency-editing');
    }
    
    if (this.shouldShowCurrencySymbol()) {
      classes.push('pdx-currency-with-symbol');
    }

    return classes.join(' ');
  });

<<<<<<< HEAD
  /** Configuração da aparência do Material */
  readonly materialAppearance = computed(() => {
    const metadata = safeCurrencyMetadata(this.metadata());
    return metadata.materialDesign?.appearance || 'outline';
  });

  /** Cor do tema Material */
  readonly materialColor = computed(() => {
    const metadata = safeCurrencyMetadata(this.metadata());
    return metadata.materialDesign?.color || 'primary';
  });

  /** Comportamento do float label */
  readonly floatLabelBehavior = computed(() => {
    const metadata = safeCurrencyMetadata(this.metadata());
    return metadata.materialDesign?.floatLabel || 'auto';
  });

  /** Estado desabilitado interativo */
  readonly isDisabledInteractive = computed(() => {
    const metadata = safeCurrencyMetadata(this.metadata());
    const componentState = this.componentState();
    
    return componentState.disabled && metadata.disabledInteractive === true;
  });

  /** Error state matcher personalizado */
  readonly errorStateMatcher = computed(() => {
    // Retorna um objeto que implementa ErrorStateMatcher
    return {
      isErrorState: (control: any) => {
        return !!(control && control.invalid && (control.dirty || control.touched));
      }
    };
  });

  /** Estado efetivo desabilitado (considerando disabledInteractive) */
  readonly effectiveDisabled = computed(() => {
    const componentState = this.componentState();
    const isDisabledInteractive = this.isDisabledInteractive();
    
    // Se disabledInteractive é true, não desabilita realmente o input
    // mas mantém o estilo desabilitado através de CSS
    return componentState.disabled && !isDisabledInteractive;
  });

  /** Deve mostrar botão limpar */
  readonly shouldShowClearButton = computed(() => {
    const metadata = safeCurrencyMetadata(this.metadata());
    const hasValue = this.currencyState().rawValue !== 0;
    
    // Por padrão, mostra botão limpar apenas quando tem valor e não está desabilitado
    return hasValue && !this.componentState().disabled && (metadata.showCurrencySymbol !== false);
=======
  /** Material appearance configuration */
  readonly materialAppearance = computed(() => {
    const design = this.metadata()?.materialDesign;
    return design?.appearance || 'outline';
  });

  /** Material theme color */
  readonly materialColor = computed(() => {
    const design = this.metadata()?.materialDesign;
    return (design?.color as any) || 'primary';
  });

  /** Float label behavior */
  readonly floatLabelBehavior = computed(() => {
    const label = this.metadata()?.materialDesign?.floatLabel;
    return label === 'never' ? 'auto' : (label ?? 'auto');
  });

  /** Disabled interactive mode */
  readonly isDisabledInteractive = computed(() => {
    const meta = this.metadata();
    const state = this.componentState();
    return state.disabled && meta?.disabledInteractive === true;
  });

  /** Effective disabled state */
  readonly effectiveDisabled = computed(() => {
    const state = this.componentState();
    return state.disabled && !this.isDisabledInteractive();
  });

  /** Error state matcher */
  readonly errorStateMatcher = computed(() => {
    const meta = this.metadata();
    return getErrorStateMatcherForField(meta);
  });

  /** Should show clear button */
  readonly shouldShowClearButton = computed(() => {
    const meta = this.metadata();
    const hasValue = !!this.fieldValue();
    const conf = meta?.clearButton;
    if (!conf?.enabled || this.componentState().disabled) return false;
    if (conf.showOnlyWhenFilled !== false) return hasValue;
    return true;
>>>>>>> 7aad0408
  });

  // =============================================================================
  // LIFECYCLE
  // =============================================================================

  protected override onComponentInit(): void {
    super.onComponentInit();
    this.initializeCurrencyState();
    this.setupCurrencyEffects();
  }

  // =============================================================================
  // MÉTODOS PÚBLICOS
  // =============================================================================

  /**
   * Formata valor como moeda
   */
  formatCurrency(value: number): string {
    if (isNaN(value)) return this.effectivePlaceholder();
    
    try {
      return this.currencyFormatter().format(value);
    } catch (error) {
      this.log('error', 'Currency formatting failed', { value, error });
      return `${this.currencySymbol()} ${value.toFixed(2)}`;
    }
  }

  /**
   * Parse string para número
   */
  parseCurrency(text: string): number {
    if (!text || text.trim() === '') return 0;
    
    // Remove todos os caracteres não numéricos exceto dígitos, vírgula, ponto e sinal negativo
    let cleanText = text.replace(/[^\\d\\.,\\-]/g, '');
    
    // Trata vírgula como separador decimal para pt-BR
    if (this.locale().startsWith('pt')) {
      // Se tem vírgula e ponto, vírgula é decimal
      if (cleanText.includes(',') && cleanText.includes('.')) {
        // Remove pontos (milhares) e usa vírgula como decimal
        cleanText = cleanText.replace(/\\./g, '').replace(',', '.');
      } else if (cleanText.includes(',')) {
        // Apenas vírgula, usa como decimal
        cleanText = cleanText.replace(',', '.');
      }
    }
    
    const parsed = parseFloat(cleanText);
    return isNaN(parsed) ? 0 : parsed;
  }

  /**
   * Valida valor dentro dos limites
   */
  validateValue(value: number): number {
    if (!this.allowNegative() && value < 0) {
      return Math.abs(value);
    }
    
    const min = this.minValue();
    const max = this.maxValue();
    
    if (value < min) return min;
    if (value > max) return max;

    return value;
  }

<<<<<<< HEAD
  /**
   * Limpa o valor do campo
   */
=======
  /** Clears the current value */
>>>>>>> 7aad0408
  clearValue(): void {
    this.updateCurrencyState({
      rawValue: 0,
      formattedValue: '',
<<<<<<< HEAD
      isEditing: false,
      lastValidValue: 0
    });
    
    this.setValue(0);
    this.focus();
=======
      lastValidValue: 0
    });
    this.setValue(0);
>>>>>>> 7aad0408
  }

  // =============================================================================
  // EVENTOS DO INPUT
  // =============================================================================

  onInputFocus(): void {
    const state = this.currencyState();
    this.updateCurrencyState({ 
      isEditing: true,
      formattedValue: state.rawValue.toString()
    });
  }

  onInputBlur(): void {
    const state = this.currencyState();
    const parsedValue = this.parseCurrency(state.formattedValue);
    const validatedValue = this.validateValue(parsedValue);
    
    this.updateCurrencyState({
      isEditing: false,
      rawValue: validatedValue,
      formattedValue: '',
      lastValidValue: validatedValue
    });
    
    this.setValue(validatedValue);
  }

  onInputChange(event: Event): void {
    const target = event.target as HTMLInputElement;
    const inputValue = target.value;
    
    this.updateCurrencyState({
      formattedValue: inputValue
    });

    // Parse e validação em tempo real apenas para feedback visual
    const parsedValue = this.parseCurrency(inputValue);
    const validatedValue = this.validateValue(parsedValue);
    
    // Atualizar apenas se válido
    if (!isNaN(validatedValue)) {
      this.updateCurrencyState({ rawValue: validatedValue });
    }
  }

  onKeyDown(event: KeyboardEvent): void {
    const state = this.currencyState();
    
    // Permitir teclas de controle
    const allowedKeys = ['Backspace', 'Delete', 'Tab', 'Escape', 'Enter', 'ArrowLeft', 'ArrowRight', 'ArrowUp', 'ArrowDown'];
    if (allowedKeys.includes(event.key)) {
      return;
    }
    
    // Permitir Ctrl+A, Ctrl+C, Ctrl+V, Ctrl+X
    if (event.ctrlKey && ['a', 'c', 'v', 'x'].includes(event.key.toLowerCase())) {
      return;
    }
    
    // Permitir dígitos
    if (/^\\d$/.test(event.key)) {
      return;
    }
    
    // Permitir separadores decimais conforme locale
    if (this.locale().startsWith('pt') && event.key === ',') {
      return;
    }
    if (!this.locale().startsWith('pt') && event.key === '.') {
      return;
    }
    
    // Permitir sinal negativo se habilitado
    if (this.allowNegative() && event.key === '-' && state.formattedValue.indexOf('-') === -1) {
      return;
    }
    
    // Bloquear outras teclas
    event.preventDefault();
  }

  // =============================================================================
  // MÉTODOS PRIVADOS
  // =============================================================================

  private initializeCurrencyState(): void {
    const currentValue = this.fieldValue();
    const rawValue = typeof currentValue === 'number' ? currentValue : 0;
    const validatedValue = this.validateValue(rawValue);
    
    this.updateCurrencyState({
      rawValue: validatedValue,
      formattedValue: '',
      isEditing: false,
      lastValidValue: validatedValue
    });
    
    // Sincronizar com o campo se necessário
    if (currentValue !== validatedValue) {
      this.setValue(validatedValue);
    }
  }

  private setupCurrencyEffects(): void {
    // Effect para sincronizar mudanças externas do fieldValue
    effect(() => {
      const fieldValue = this.fieldValue();
      const state = this.currencyState();
      
      if (typeof fieldValue === 'number' && fieldValue !== state.rawValue && !state.isEditing) {
        const validatedValue = this.validateValue(fieldValue);
        this.updateCurrencyState({
          rawValue: validatedValue,
          lastValidValue: validatedValue
        });
      }
    });
  }

  private updateCurrencyState(changes: Partial<CurrencyState>): void {
    const current = this.currencyState();
    this.currencyState.set({ ...current, ...changes });
  }
}<|MERGE_RESOLUTION|>--- conflicted
+++ resolved
@@ -1,6 +1,6 @@
 /**
  * @fileoverview Componente Material Currency dinâmico especializado
- * 
+ *
  * Input de moeda com suporte a:
  * ✅ Formatação automática de moeda (BRL, USD, EUR, etc.)
  * ✅ Máscara de entrada com separadores
@@ -12,23 +12,20 @@
  * ✅ Acessibilidade WCAG 2.1 AA
  */
 
-import { 
-  Component, 
+import {
+  Component,
   forwardRef,
   computed,
   signal,
   effect
 } from '@angular/core';
-import { NG_VALUE_ACCESSOR, ReactiveFormsModule } from '@angular/forms';
+import { NG_VALUE_ACCESSOR } from '@angular/forms';
 import { MatInputModule } from '@angular/material/input';
 import { MatFormFieldModule } from '@angular/material/form-field';
 import { MatIconModule } from '@angular/material/icon';
 import { MatButtonModule } from '@angular/material/button';
 import { MatTooltipModule } from '@angular/material/tooltip';
-<<<<<<< HEAD
-=======
 import { FormsModule, ReactiveFormsModule } from '@angular/forms';
->>>>>>> 7aad0408
 import { CommonModule } from '@angular/common';
 
 import { BaseDynamicFieldComponent } from '../../base/base-dynamic-field.component';
@@ -45,22 +42,11 @@
   allowNegative?: boolean;
   minimumFractionDigits?: number;
   maximumFractionDigits?: number;
-<<<<<<< HEAD
-  currencyDisplay?: 'code' | 'symbol' | 'name';
-=======
   currencyDisplay?: 'code' | 'symbol' | 'narrowSymbol' | 'name';
->>>>>>> 7aad0408
   showCurrencySymbol?: boolean;
   placeholder?: string;
   min?: number;
   max?: number;
-  materialDesign?: {
-    appearance?: 'fill' | 'outline';
-    color?: 'primary' | 'accent' | 'warn';
-    floatLabel?: 'always' | 'auto';
-  };
-  disabledInteractive?: boolean;
-  description?: string;
 }
 
 function safeCurrencyMetadata(metadata: ComponentMetadata | null | undefined): ExtendedCurrencyMetadata {
@@ -89,18 +75,13 @@
   styleUrls: ['./material-currency.component.scss'],
   imports: [
     CommonModule,
-    ReactiveFormsModule,
     MatInputModule,
     MatFormFieldModule,
     MatIconModule,
     MatButtonModule,
-<<<<<<< HEAD
-    MatTooltipModule
-=======
     MatTooltipModule,
     FormsModule,
     ReactiveFormsModule
->>>>>>> 7aad0408
   ],
   providers: [{
     provide: NG_VALUE_ACCESSOR,
@@ -113,7 +94,7 @@
     '[attr.data-field-name]': 'metadata()?.name'
   }
 })
-export class MaterialCurrencyComponent 
+export class MaterialCurrencyComponent
   extends BaseDynamicFieldComponent<MaterialCurrencyMetadata> {
 
   // =============================================================================
@@ -226,7 +207,7 @@
     if (metadata.placeholder) {
       return metadata.placeholder;
     }
-    
+
     const symbol = this.currencySymbol();
     return `${symbol} 0,00`;
   });
@@ -234,11 +215,11 @@
   /** Valor para display no input */
   readonly displayValue = computed(() => {
     const state = this.currencyState();
-    
+
     if (state.isEditing) {
       return state.formattedValue;
     }
-    
+
     return this.formatCurrency(state.rawValue);
   });
 
@@ -247,10 +228,10 @@
     const classes: string[] = [];
     const metadata = safeCurrencyMetadata(this.metadata());
     const state = this.currencyState();
-    
+
     classes.push('pdx-currency');
     classes.push(`pdx-currency-${this.currencyCode().toLowerCase()}`);
-    
+
     if (state.rawValue < 0) {
       classes.push('pdx-currency-negative');
     } else if (state.rawValue > 0) {
@@ -258,11 +239,11 @@
     } else {
       classes.push('pdx-currency-zero');
     }
-    
+
     if (state.isEditing) {
       classes.push('pdx-currency-editing');
     }
-    
+
     if (this.shouldShowCurrencySymbol()) {
       classes.push('pdx-currency-with-symbol');
     }
@@ -270,61 +251,6 @@
     return classes.join(' ');
   });
 
-<<<<<<< HEAD
-  /** Configuração da aparência do Material */
-  readonly materialAppearance = computed(() => {
-    const metadata = safeCurrencyMetadata(this.metadata());
-    return metadata.materialDesign?.appearance || 'outline';
-  });
-
-  /** Cor do tema Material */
-  readonly materialColor = computed(() => {
-    const metadata = safeCurrencyMetadata(this.metadata());
-    return metadata.materialDesign?.color || 'primary';
-  });
-
-  /** Comportamento do float label */
-  readonly floatLabelBehavior = computed(() => {
-    const metadata = safeCurrencyMetadata(this.metadata());
-    return metadata.materialDesign?.floatLabel || 'auto';
-  });
-
-  /** Estado desabilitado interativo */
-  readonly isDisabledInteractive = computed(() => {
-    const metadata = safeCurrencyMetadata(this.metadata());
-    const componentState = this.componentState();
-    
-    return componentState.disabled && metadata.disabledInteractive === true;
-  });
-
-  /** Error state matcher personalizado */
-  readonly errorStateMatcher = computed(() => {
-    // Retorna um objeto que implementa ErrorStateMatcher
-    return {
-      isErrorState: (control: any) => {
-        return !!(control && control.invalid && (control.dirty || control.touched));
-      }
-    };
-  });
-
-  /** Estado efetivo desabilitado (considerando disabledInteractive) */
-  readonly effectiveDisabled = computed(() => {
-    const componentState = this.componentState();
-    const isDisabledInteractive = this.isDisabledInteractive();
-    
-    // Se disabledInteractive é true, não desabilita realmente o input
-    // mas mantém o estilo desabilitado através de CSS
-    return componentState.disabled && !isDisabledInteractive;
-  });
-
-  /** Deve mostrar botão limpar */
-  readonly shouldShowClearButton = computed(() => {
-    const metadata = safeCurrencyMetadata(this.metadata());
-    const hasValue = this.currencyState().rawValue !== 0;
-    
-    // Por padrão, mostra botão limpar apenas quando tem valor e não está desabilitado
-    return hasValue && !this.componentState().disabled && (metadata.showCurrencySymbol !== false);
-=======
   /** Material appearance configuration */
   readonly materialAppearance = computed(() => {
     const design = this.metadata()?.materialDesign;
@@ -370,7 +296,6 @@
     if (!conf?.enabled || this.componentState().disabled) return false;
     if (conf.showOnlyWhenFilled !== false) return hasValue;
     return true;
->>>>>>> 7aad0408
   });
 
   // =============================================================================
@@ -392,7 +317,7 @@
    */
   formatCurrency(value: number): string {
     if (isNaN(value)) return this.effectivePlaceholder();
-    
+
     try {
       return this.currencyFormatter().format(value);
     } catch (error) {
@@ -406,10 +331,10 @@
    */
   parseCurrency(text: string): number {
     if (!text || text.trim() === '') return 0;
-    
+
     // Remove todos os caracteres não numéricos exceto dígitos, vírgula, ponto e sinal negativo
     let cleanText = text.replace(/[^\\d\\.,\\-]/g, '');
-    
+
     // Trata vírgula como separador decimal para pt-BR
     if (this.locale().startsWith('pt')) {
       // Se tem vírgula e ponto, vírgula é decimal
@@ -421,7 +346,7 @@
         cleanText = cleanText.replace(',', '.');
       }
     }
-    
+
     const parsed = parseFloat(cleanText);
     return isNaN(parsed) ? 0 : parsed;
   }
@@ -433,39 +358,24 @@
     if (!this.allowNegative() && value < 0) {
       return Math.abs(value);
     }
-    
+
     const min = this.minValue();
     const max = this.maxValue();
-    
+
     if (value < min) return min;
     if (value > max) return max;
 
     return value;
   }
 
-<<<<<<< HEAD
-  /**
-   * Limpa o valor do campo
-   */
-=======
   /** Clears the current value */
->>>>>>> 7aad0408
   clearValue(): void {
     this.updateCurrencyState({
       rawValue: 0,
       formattedValue: '',
-<<<<<<< HEAD
-      isEditing: false,
-      lastValidValue: 0
-    });
-    
-    this.setValue(0);
-    this.focus();
-=======
       lastValidValue: 0
     });
     this.setValue(0);
->>>>>>> 7aad0408
   }
 
   // =============================================================================
@@ -474,7 +384,7 @@
 
   onInputFocus(): void {
     const state = this.currencyState();
-    this.updateCurrencyState({ 
+    this.updateCurrencyState({
       isEditing: true,
       formattedValue: state.rawValue.toString()
     });
@@ -484,21 +394,21 @@
     const state = this.currencyState();
     const parsedValue = this.parseCurrency(state.formattedValue);
     const validatedValue = this.validateValue(parsedValue);
-    
+
     this.updateCurrencyState({
       isEditing: false,
       rawValue: validatedValue,
       formattedValue: '',
       lastValidValue: validatedValue
     });
-    
+
     this.setValue(validatedValue);
   }
 
   onInputChange(event: Event): void {
     const target = event.target as HTMLInputElement;
     const inputValue = target.value;
-    
+
     this.updateCurrencyState({
       formattedValue: inputValue
     });
@@ -506,7 +416,7 @@
     // Parse e validação em tempo real apenas para feedback visual
     const parsedValue = this.parseCurrency(inputValue);
     const validatedValue = this.validateValue(parsedValue);
-    
+
     // Atualizar apenas se válido
     if (!isNaN(validatedValue)) {
       this.updateCurrencyState({ rawValue: validatedValue });
@@ -515,23 +425,23 @@
 
   onKeyDown(event: KeyboardEvent): void {
     const state = this.currencyState();
-    
+
     // Permitir teclas de controle
     const allowedKeys = ['Backspace', 'Delete', 'Tab', 'Escape', 'Enter', 'ArrowLeft', 'ArrowRight', 'ArrowUp', 'ArrowDown'];
     if (allowedKeys.includes(event.key)) {
       return;
     }
-    
+
     // Permitir Ctrl+A, Ctrl+C, Ctrl+V, Ctrl+X
     if (event.ctrlKey && ['a', 'c', 'v', 'x'].includes(event.key.toLowerCase())) {
       return;
     }
-    
+
     // Permitir dígitos
     if (/^\\d$/.test(event.key)) {
       return;
     }
-    
+
     // Permitir separadores decimais conforme locale
     if (this.locale().startsWith('pt') && event.key === ',') {
       return;
@@ -539,12 +449,12 @@
     if (!this.locale().startsWith('pt') && event.key === '.') {
       return;
     }
-    
+
     // Permitir sinal negativo se habilitado
     if (this.allowNegative() && event.key === '-' && state.formattedValue.indexOf('-') === -1) {
       return;
     }
-    
+
     // Bloquear outras teclas
     event.preventDefault();
   }
@@ -557,14 +467,14 @@
     const currentValue = this.fieldValue();
     const rawValue = typeof currentValue === 'number' ? currentValue : 0;
     const validatedValue = this.validateValue(rawValue);
-    
+
     this.updateCurrencyState({
       rawValue: validatedValue,
       formattedValue: '',
       isEditing: false,
       lastValidValue: validatedValue
     });
-    
+
     // Sincronizar com o campo se necessário
     if (currentValue !== validatedValue) {
       this.setValue(validatedValue);
@@ -576,7 +486,7 @@
     effect(() => {
       const fieldValue = this.fieldValue();
       const state = this.currencyState();
-      
+
       if (typeof fieldValue === 'number' && fieldValue !== state.rawValue && !state.isEditing) {
         const validatedValue = this.validateValue(fieldValue);
         this.updateCurrencyState({
