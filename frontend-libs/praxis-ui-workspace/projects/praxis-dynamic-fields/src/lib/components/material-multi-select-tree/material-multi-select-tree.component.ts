import { Component, EventEmitter, forwardRef, signal } from '@angular/core';
import { NG_VALUE_ACCESSOR, ReactiveFormsModule } from '@angular/forms';
import { CommonModule } from '@angular/common';
import { SelectionModel } from '@angular/cdk/collections';
import { NestedTreeControl } from '@angular/cdk/tree';
import { MatTreeModule, MatTreeNestedDataSource } from '@angular/material/tree';
import { MatCheckboxModule } from '@angular/material/checkbox';
import { MatIconModule } from '@angular/material/icon';
import { MatButtonModule } from '@angular/material/button';

import {
  MaterialMultiSelectTreeMetadata,
  MaterialTreeNode,
} from '@praxis/core';
import { SimpleBaseInputComponent } from '../../base/simple-base-input.component';

/**
 * Material wrapper for hierarchical multi select using `mat-tree`.
 *
 * Supports recursive selection with checkboxes and optional
 * "select all" helper. Values are emitted as array of node values.
 */
@Component({
  selector: 'pdx-material-multi-select-tree',
  standalone: true,
  imports: [
    CommonModule,
    ReactiveFormsModule,
    MatTreeModule,
    MatCheckboxModule,
    MatIconModule,
    MatButtonModule,
  ],
  template: `
    <div class="pdx-multi-select-tree-wrapper">
      @if (label) {
        <label class="pdx-tree-label">{{ label }}</label>
      }

      @if (selectAll()) {
        <mat-checkbox
          class="pdx-select-all"
          [checked]="isAllSelected()"
          (change)="toggleSelectAll()"
        >
          Selecionar todos
        </mat-checkbox>
      }

      <mat-tree [dataSource]="dataSource" [treeControl]="treeControl">
        <mat-tree-node *matTreeNodeDef="let node; when: hasChild">
          <div class="pdx-tree-node">
            <button mat-icon-button matTreeNodeToggle>
              <mat-icon class="mat-icon-rtl-mirror">
                {{
                  treeControl.isExpanded(node) ? 'expand_more' : 'chevron_right'
                }}
              </mat-icon>
            </button>
            <mat-checkbox
              [checked]="selection.isSelected(node)"
              [indeterminate]="descendantsPartiallySelected(node)"
              (change)="toggleNode(node)"
              [disabled]="isNodeDisabled(node)"
            >
              {{ node.label }}
            </mat-checkbox>
          </div>
        </mat-tree-node>

        <mat-tree-node *matTreeNodeDef="let node">
          <div class="pdx-tree-node">
            <mat-checkbox
              [checked]="selection.isSelected(node)"
              (change)="toggleNode(node)"
              [disabled]="isNodeDisabled(node)"
            >
              {{ node.label }}
            </mat-checkbox>
          </div>
        </mat-tree-node>
      </mat-tree>

      @if (
        errorMessage() &&
        internalControl.invalid &&
        (internalControl.dirty || internalControl.touched)
      ) {
        <div class="pdx-error">{{ errorMessage() }}</div>
      }

      @if (metadata()?.hint && !hasValidationError()) {
        <div class="pdx-hint">{{ metadata()!.hint }}</div>
      }
    </div>
  `,
  providers: [
    {
      provide: NG_VALUE_ACCESSOR,
      useExisting: forwardRef(() => MaterialMultiSelectTreeComponent),
      multi: true,
    },
  ],
  host: {
    '[class]': 'componentCssClasses()',
    '[attr.data-field-type]': '"multi-select-tree"',
    '[attr.data-field-name]': 'metadata()?.name',
    '[attr.data-component-id]': 'componentId()',
  },
})
export class MaterialMultiSelectTreeComponent extends SimpleBaseInputComponent {
  /** Tree control managing expansion state */
  readonly treeControl = new NestedTreeControl<MaterialTreeNode>(
    (node) => node.children ?? [],
  );
  /** Data source bound to the tree */
  readonly dataSource = new MatTreeNestedDataSource<MaterialTreeNode>();
  /** Selection model for nodes */
  readonly selection = new SelectionModel<MaterialTreeNode>(true);

  private readonly parentMap = new Map<
    MaterialTreeNode,
    MaterialTreeNode | null
  >();
  private readonly valueMap = new Map<any, MaterialTreeNode>();

  /** Show select all option */
  readonly selectAll = signal<boolean>(false);
  /** Maximum allowed selections */
  readonly maxSelections = signal<number | null>(null);
  /** Emits whenever the selection changes */
  readonly selectionChange = new EventEmitter<any[]>();

  override onComponentInit(): void {
    const meta = this.metadata() as MaterialMultiSelectTreeMetadata | null;
    if (meta) {
      this.setTreeMetadata(meta);
    }
  }

  /** Configure component metadata */
  setTreeMetadata(metadata: MaterialMultiSelectTreeMetadata): void {
<<<<<<< HEAD
    const { options, nodes: rawNodes, ...rest } = metadata as any;
    const nodes = this.normalizeNodes(rawNodes ?? options ?? []);
=======
    const { options, ...rest } = metadata as any;
    const nodes = metadata.nodes ?? options ?? [];
>>>>>>> c4e2be6e
    this.dataSource.data = nodes;
    this.selection.clear();
    this.parentMap.clear();
    this.valueMap.clear();
    this.buildParentMap(nodes, null);
    this.selectAll.set(!!metadata.selectAll);
    this.maxSelections.set(metadata.maxSelections ?? null);
    super.setMetadata({ ...rest, nodes });
<<<<<<< HEAD
  }

  private normalizeNodes(nodes: any[]): MaterialTreeNode[] {
    return nodes.map((n) => ({
      label: n.label ?? n.name ?? n.text ?? '',
      value: n.value,
      disabled: n.disabled,
      children: n.children ? this.normalizeNodes(n.children) : undefined,
    }));
=======
>>>>>>> c4e2be6e
  }

  /** Whether a node has children */
  hasChild = (_: number, node: MaterialTreeNode) =>
    !!node.children && node.children.length > 0;

  /** Toggle selection state of a node and its descendants */
  toggleNode(node: MaterialTreeNode): void {
    const willSelect = !this.selection.isSelected(node);
    if (willSelect && this.maxSelections()) {
      const nodesToSelect = [node, ...this.getDescendants(node)].filter(
        (n) => !this.selection.isSelected(n) && !this.isNodeDisabled(n),
      ).length;
      if (
        this.selection.selected.length + nodesToSelect >
        this.maxSelections()!
      ) {
        return;
      }
    }

    this.selection.toggle(node);
    const isSelected = this.selection.isSelected(node);
    this.toggleDescendants(node, isSelected);
    this.updateAllParents(node);
    this.emitValue();
  }

  private toggleDescendants(node: MaterialTreeNode, selected: boolean): void {
    node.children?.forEach((child) => {
      if (selected) {
        this.selection.select(child);
      } else {
        this.selection.deselect(child);
      }
      this.toggleDescendants(child, selected);
    });
  }

  private updateAllParents(node: MaterialTreeNode): void {
    let parent = this.getParent(node);
    while (parent) {
      this.updateParentSelection(parent);
      parent = this.getParent(parent);
    }
  }

  private updateParentSelection(node: MaterialTreeNode): void {
    const descendants = this.getDescendants(node);
    if (descendants.every((d) => this.selection.isSelected(d))) {
      this.selection.select(node);
    } else {
      this.selection.deselect(node);
    }
  }

  private getDescendants(node: MaterialTreeNode): MaterialTreeNode[] {
    const descendants: MaterialTreeNode[] = [];
    node.children?.forEach((child) => {
      descendants.push(child, ...this.getDescendants(child));
    });
    return descendants;
  }

  private getParent(node: MaterialTreeNode): MaterialTreeNode | null {
    return this.parentMap.get(node) ?? null;
  }

  private buildParentMap(
    nodes: MaterialTreeNode[],
    parent: MaterialTreeNode | null,
  ): void {
    nodes.forEach((n) => {
      this.parentMap.set(n, parent);
      this.valueMap.set(n.value, n);
      if (n.children) {
        this.buildParentMap(n.children, n);
      }
    });
  }

  /** Whether descendants of a node are partially selected */
  descendantsPartiallySelected(node: MaterialTreeNode): boolean {
    const descendants = this.getDescendants(node);
    const someSelected = descendants.some((d) => this.selection.isSelected(d));
    return (
      someSelected && !descendants.every((d) => this.selection.isSelected(d))
    );
  }

  private emitValue(): void {
    const values = this.selection.selected.map((n) => n.value);
    this.setValue(values);
    this.selectionChange.emit(values);
  }

  override writeValue(value: any): void {
    super.writeValue(value);
    this.selection.clear();
    if (Array.isArray(value)) {
      value.forEach((val) => {
        const node = this.valueMap.get(val);
        if (node) {
          this.selection.select(node);
          this.toggleDescendants(node, true);
          this.updateAllParents(node);
        }
      });
    }
  }

  /** Toggle select all nodes */
  toggleSelectAll(): void {
    if (this.isAllSelected()) {
      this.selection.clear();
    } else {
      this.selectAllRecursive(this.dataSource.data);
    }
    this.emitValue();
  }

  private selectAllRecursive(nodes: MaterialTreeNode[]): void {
    for (const node of nodes) {
      if (!this.isNodeDisabled(node)) {
        this.selection.select(node);
      }
      if (node.children) {
        this.selectAllRecursive(node.children);
      }
      if (
        this.maxSelections() &&
        this.selection.selected.length >= this.maxSelections()!
      ) {
        return;
      }
    }
  }

  /** Check if all enabled nodes are selected */
  isAllSelected(): boolean {
    const nodes = this.getAllEnabledNodes(this.dataSource.data);
    return nodes.length > 0 && nodes.every((n) => this.selection.isSelected(n));
  }

  private getAllEnabledNodes(nodes: MaterialTreeNode[]): MaterialTreeNode[] {
    const list: MaterialTreeNode[] = [];
    nodes.forEach((n) => {
      if (!this.isNodeDisabled(n)) {
        list.push(n);
      }
      if (n.children) {
        list.push(...this.getAllEnabledNodes(n.children));
      }
    });
    return list;
  }

  /** Disable node when maxSelections reached */
  isNodeDisabled(node: MaterialTreeNode): boolean {
    if (node.disabled) return true;
    if (!this.maxSelections()) return false;
    const isSelected = this.selection.isSelected(node);
    return (
      !isSelected && this.selection.selected.length >= this.maxSelections()!
    );
  }

  /** CSS hook */
  protected override getSpecificCssClasses(): string[] {
    return ['pdx-multi-select-tree'];
  }
}<|MERGE_RESOLUTION|>--- conflicted
+++ resolved
@@ -140,13 +140,8 @@
 
   /** Configure component metadata */
   setTreeMetadata(metadata: MaterialMultiSelectTreeMetadata): void {
-<<<<<<< HEAD
     const { options, nodes: rawNodes, ...rest } = metadata as any;
     const nodes = this.normalizeNodes(rawNodes ?? options ?? []);
-=======
-    const { options, ...rest } = metadata as any;
-    const nodes = metadata.nodes ?? options ?? [];
->>>>>>> c4e2be6e
     this.dataSource.data = nodes;
     this.selection.clear();
     this.parentMap.clear();
@@ -155,7 +150,7 @@
     this.selectAll.set(!!metadata.selectAll);
     this.maxSelections.set(metadata.maxSelections ?? null);
     super.setMetadata({ ...rest, nodes });
-<<<<<<< HEAD
+
   }
 
   private normalizeNodes(nodes: any[]): MaterialTreeNode[] {
@@ -165,8 +160,6 @@
       disabled: n.disabled,
       children: n.children ? this.normalizeNodes(n.children) : undefined,
     }));
-=======
->>>>>>> c4e2be6e
   }
 
   /** Whether a node has children */
