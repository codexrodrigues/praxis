/**
 * @fileoverview Componente base especializado para campos de formulário dinâmicos
 *
 * Utiliza {@link DynamicComponentService} para compor funcionalidades
 * originalmente oferecidas por `BaseDynamicComponent`, incluindo:
 * ✅ ControlValueAccessor nativo para integração com Angular Forms
 * ✅ Sistema de validação enterprise integrado
 * ✅ Edição inline de labels com UX otimizada
 * ✅ Transformação de valores com pipeline configurável
 * ✅ Estados de formulário reativos com signals
 * ✅ Acessibilidade WCAG 2.1 AA compliant
 */

import {
  ControlValueAccessor,
  FormControl,
  ValidationErrors,
  Validators,
} from '@angular/forms';
import {
  computed,
  effect,
  signal,
  input,
  output,
  model,
  Directive,
  inject,
  OnInit,
  OnDestroy,
  ElementRef,
  Renderer2,
  DestroyRef,
} from '@angular/core';
import { debounceTime, distinctUntilChanged, startWith } from 'rxjs/operators';
import { takeUntilDestroyed } from '@angular/core/rxjs-interop';

import { DynamicComponentService } from '../services/dynamic-component.service';
import { FieldControlType, ComponentMetadata } from '@praxis/core';
import { LogLevel } from './base-dynamic.component';

// =============================================================================
// TYPE HELPERS PARA INDEX SIGNATURE SAFETY
// =============================================================================

/**
 * Interface estendida para acessar propriedades comuns de metadata de forma type-safe
 * Resolve problemas de index signature do TypeScript strict mode
 */
interface ExtendedFieldMetadata extends ComponentMetadata {
  name?: string;
  label?: string;
  required?: boolean;
  defaultValue?: any;
  transformSaveValue?: (value: any) => any;
  transformDisplayValue?: (value: any) => any;
  validators?: any;
  ariaLabel?: string;
  endpoint?: string;
  options?: any[];
  searchable?: boolean;
  debounceTime?: number;
  performance?: any;
  hint?: string;
  controlType?: string;
  security?: any;
}

/**
 * Helper para acessar metadata de forma type-safe
 */
function safeMetadata(
  metadata: ComponentMetadata | null | undefined,
): ExtendedFieldMetadata {
  return (metadata || {}) as ExtendedFieldMetadata;
}

// =============================================================================
// INTERFACES ESPECÍFICAS PARA CAMPOS
// =============================================================================

export interface FieldState {
  value: any;
  pristine: boolean;
  dirty: boolean;
  touched: boolean;
  valid: boolean;
  pending: boolean;
  errors: ValidationErrors | null;
  focused: boolean;
}

export interface ValidationState {
  isValidating: boolean;
  lastValidationTime: number;
  validationCount: number;
  enterprise: {
    policies: string[];
    warnings: string[];
    transformations: any[];
  };
}

export interface AccessibilityConfig {
  ariaLabel?: string;
  ariaDescribedBy?: string;
  role?: string;
  tabIndex?: number;
  announce?: boolean;
}

// =============================================================================
// CLASSE BASE PARA CAMPOS DE FORMULÁRIO
// =============================================================================

@Directive({ providers: [DynamicComponentService] })
export abstract class BaseDynamicFieldComponent<
    T extends ComponentMetadata = ComponentMetadata,
  >
  implements ControlValueAccessor, OnInit, OnDestroy
{
  /** Composition service providing base component features */
  private readonly base = inject(DynamicComponentService<T>);

  /** Element reference and renderer injected directly */
  protected readonly elementRef = inject(ElementRef);
  protected readonly renderer = inject(Renderer2);
  private readonly destroyRef = inject(DestroyRef);

<<<<<<< HEAD
=======

>>>>>>> d8f7de4f
  /** Re-exposed signals and helpers from the base service */
  protected readonly metadata = this.base.metadataSignal();
  protected readonly componentId = this.base.componentIdSignal();
  protected readonly componentState = this.base.componentStateSignal();
  readonly cssClasses = () => this.base.getCssClasses();
  readonly isDebugMode = () => this.base.getIsDebugMode();
  protected readonly log = (level: LogLevel, message: string, data?: any) =>
    this.base.logMessage(level, message, data);

<<<<<<< HEAD
=======
  /** Re-exposed signals from the base service */
  protected readonly metadata = this.base.metadata;
  protected readonly componentId = this.base.componentId;
  protected readonly log = this.base.log.bind(this.base);


>>>>>>> d8f7de4f
  /** Proxy to BaseDynamicComponent helper */
  protected takeUntilDestroyed() {
    return takeUntilDestroyed(this.destroyRef);
  }

  // =============================================================================
  // SIGNALS REACTIVOS PARA FORMULÁRIO
  // =============================================================================

  /** Valor atual do campo */
  protected readonly fieldValue = signal<any>(null);

  /** Estado do campo */
  protected readonly fieldState = signal<FieldState>({
    value: null,
    pristine: true,
    dirty: false,
    touched: false,
    valid: true,
    pending: false,
    errors: null,
    focused: false,
  });

  /** Flag para prevenção de race conditions na sincronização */
  private syncInProgress = false;

  /** Estado de validação */
  protected readonly validationState = signal<ValidationState>({
    isValidating: false,
    lastValidationTime: 0,
    validationCount: 0,
    enterprise: {
      policies: [],
      warnings: [],
      transformations: [],
    },
  });

  /** Estado de edição de label */
  protected readonly labelEditingState = signal({
    isEditing: false,
    originalLabel: '',
    currentLabel: '',
  });

  /** Configuração de acessibilidade */
  protected readonly accessibilityConfig = signal<AccessibilityConfig>({});

  // =============================================================================
  // COMPUTED PROPERTIES PARA FORMULÁRIO
  // =============================================================================

  /** Verifica se há erro de validação */
  readonly hasValidationError = computed(() => {
    const state = this.fieldState();
    return (
      !state.valid && (state.dirty || state.touched) && state.errors !== null
    );
  });

  /** Primeira mensagem de erro */
  readonly primaryErrorMessage = computed(() => {
    const errors = this.fieldState().errors;
    if (!errors) return '';

    const firstErrorKey = Object.keys(errors)[0];
    return this.getErrorMessage(firstErrorKey, errors[firstErrorKey]);
  });

  /** Todas as mensagens de erro */
  readonly allErrorMessages = computed(() => {
    const errors = this.fieldState().errors;
    if (!errors) return [];

    return Object.entries(errors).map(([key, value]) =>
      this.getErrorMessage(key, value),
    );
  });

  /** CSS classes específicas do campo */
  readonly fieldCssClasses = computed(() => {
    const state = this.fieldState();
    const classes: string[] = [];

    if (state.pristine) classes.push('pdx-pristine');
    if (state.dirty) classes.push('pdx-dirty');
    if (state.touched) classes.push('pdx-touched');
    if (state.valid) classes.push('pdx-valid');
    if (!state.valid) classes.push('pdx-invalid');
    if (state.pending) classes.push('pdx-pending');
    if (state.focused) classes.push('pdx-focused');

    return classes.join(' ');
  });

  /** Atributos de acessibilidade computados */
  readonly accessibilityAttributes = computed(() => {
    const config = this.accessibilityConfig();
    const metadata = safeMetadata(this.metadata());
    const hasError = this.hasValidationError();

    return {
      'aria-label': config.ariaLabel || metadata.label || '',
      'aria-describedby': this.buildAriaDescribedBy(),
      'aria-invalid': hasError ? 'true' : 'false',
      'aria-required': metadata.required ? 'true' : 'false',
      role: config.role || 'textbox',
      tabindex: config.tabIndex || 0,
    };
  });

  // =============================================================================
  // INPUTS E OUTPUTS MODERNOS
  // =============================================================================

  /** Valor do campo como model signal */
  readonly value = model<any>(null);

  /** Metadata como input signal */
  readonly fieldMetadata = input<T>();

  /** Outputs para eventos */
  readonly valueChange = output<any>();
  readonly validationChange = output<ValidationErrors | null>();
  readonly focusChange = output<boolean>();
  readonly stateChange = output<FieldState>();

  // =============================================================================
  // FORM CONTROL E CONTROLE DE VALOR
  // =============================================================================

  /** FormControl interno para validação */
  protected readonly formControl = new FormControl();

  /** Callbacks do ControlValueAccessor */
  private onChange = (value: any) => {};
  private onTouched = () => {};

  // =============================================================================
  // CONSTRUCTOR E INICIALIZAÇÃO
  // =============================================================================

  constructor() {
    this.setupFormControlIntegration();
    this.setupValidationSystem();
    this.setupAccessibilityFeatures();
  }

  ngOnInit(): void {
    this.base.ngOnInit();
    this.initializeField();
    this.onComponentInit();
  }

  ngOnDestroy(): void {
    this.base.ngOnDestroy();
  }

  /** Lifecycle hook for subclasses */
  protected onComponentInit(): void {
    // default implementation
  }

  // =============================================================================
  // CONTROLVVALUEACCESSOR IMPLEMENTATION
  // =============================================================================

  writeValue(value: any): void {
    if (value !== this.fieldValue() && !this.syncInProgress) {
      this.syncInProgress = true;

      try {
        this.fieldValue.set(value);
        this.formControl.setValue(value, { emitEvent: false });
        this.updateFieldState({ value });

        this.log('debug', 'Value written from parent', { value });
      } finally {
        this.syncInProgress = false;
      }
    }
  }

  registerOnChange(fn: (value: any) => void): void {
    this.onChange = fn;
  }

  registerOnTouched(fn: () => void): void {
    this.onTouched = fn;
  }

  setDisabledState(isDisabled: boolean): void {
    this.base.updateComponentState({ loading: isDisabled });

    if (isDisabled) {
      this.formControl.disable({ emitEvent: false });
    } else {
      this.formControl.enable({ emitEvent: false });
    }
  }

  // =============================================================================
  // MÉTODOS PÚBLICOS PARA MANIPULAÇÃO DO CAMPO
  // =============================================================================

  /**
   * Define o valor do campo com transformação opcional
   */
  setValue(
    value: any,
    options?: { emitEvent?: boolean; transform?: boolean },
  ): void {
    if (this.syncInProgress) {
      return; // Evita loops infinitos durante sincronização
    }

    const opts = { emitEvent: true, transform: true, ...options };
    let processedValue = value;

    // Aplicar transformações se habilitado
    if (opts.transform) {
      processedValue = this.transformInputValue(value);
    }

    this.syncInProgress = true;

    try {
      this.fieldValue.set(processedValue);
      this.formControl.setValue(processedValue, { emitEvent: false }); // Sempre false para evitar loops

      if (opts.emitEvent) {
        this.onChange(processedValue);
        this.valueChange.emit(processedValue);
      }
    } finally {
      this.syncInProgress = false;
    }

    this.updateFieldState({
      value: processedValue,
      dirty: true,
      pristine: false,
    });
  }

  /**
   * Obtém o valor do campo com transformação opcional
   */
  getValue(options?: { transform?: boolean }): any {
    const opts = { transform: true, ...options };
    const rawValue = this.fieldValue();

    return opts.transform ? this.transformOutputValue(rawValue) : rawValue;
  }

  /**
   * Marca o campo como tocado
   */
  markAsTouched(): void {
    this.base.markAsTouched();
    this.updateFieldState({ touched: true });
    this.onTouched();
  }

  /**
   * Encapsulates metadata configuration
   */
  protected setMetadata(metadata: T): void {
<<<<<<< HEAD
    this.base.updateMetadata(metadata);
=======
    this.base.setComponentMetadata(metadata);
>>>>>>> d8f7de4f
  }

  /**
   * Reset do campo para estado inicial
   */
  resetField(): void {
    const metadata = safeMetadata(this.metadata());
    const defaultValue = metadata.defaultValue ?? null;

    this.setValue(defaultValue, { emitEvent: false });
    this.updateFieldState({
      pristine: true,
      dirty: false,
      touched: false,
      errors: null,
      valid: true,
    });

    this.formControl.markAsPristine();
    this.formControl.markAsUntouched();
  }

  /**
   * Força validação do campo
   */
  async validateField(): Promise<ValidationErrors | null> {
    this.updateValidationState({ isValidating: true });

    try {
      // Validação básica do FormControl
      this.formControl.updateValueAndValidity();
      const basicErrors = this.formControl.errors;

      // Validação enterprise se disponível
      const enterpriseErrors = await this.performEnterpriseValidation();

      // Combinar erros
      const combinedErrors = { ...basicErrors, ...enterpriseErrors };
      const hasErrors = Object.keys(combinedErrors).length > 0;

      this.updateFieldState({
        errors: hasErrors ? combinedErrors : null,
        valid: !hasErrors,
      });

      this.updateValidationState({
        isValidating: false,
        lastValidationTime: Date.now(),
        validationCount: this.validationState().validationCount + 1,
      });

      this.validationChange.emit(hasErrors ? combinedErrors : null);

      return hasErrors ? combinedErrors : null;
    } catch (error) {
      this.updateValidationState({ isValidating: false });
      this.log('error', 'Validation failed', { error });
      return { validationError: { message: 'Validation failed' } };
    }
  }

  // =============================================================================
  // SISTEMA DE EDIÇÃO DE LABEL
  // =============================================================================

  /**
   * Inicia edição de label
   */
  startLabelEditing(): void {
    const metadata = safeMetadata(this.metadata());
    if (!metadata) return;

    this.labelEditingState.set({
      isEditing: true,
      originalLabel: metadata.label || '',
      currentLabel: metadata.label || '',
    });

    this.log('debug', 'Label editing started');
  }

  /**
   * Finaliza edição de label
   */
  finishLabelEditing(save: boolean = true): void {
    const editState = this.labelEditingState();
    const metadata = this.metadata();

    if (
      save &&
      metadata &&
      editState.currentLabel !== editState.originalLabel
    ) {
      // Atualizar metadata com novo label
      this.setMetadata({
        ...metadata,
        label: editState.currentLabel,
      } as T);

      this.log('debug', 'Label updated', {
        from: editState.originalLabel,
        to: editState.currentLabel,
      });
    }

    this.labelEditingState.set({
      isEditing: false,
      originalLabel: '',
      currentLabel: '',
    });
  }

  /**
   * Cancela edição de label
   */
  cancelLabelEditing(): void {
    this.finishLabelEditing(false);
  }

  // =============================================================================
  // SISTEMA DE TRANSFORMAÇÃO DE VALORES
  // =============================================================================

  /**
   * Transforma valor de entrada (antes de armazenar)
   */
  protected transformInputValue(value: any): any {
    const metadata = safeMetadata(this.metadata());

    if (metadata.transformSaveValue) {
      try {
        return metadata.transformSaveValue(value);
      } catch (error) {
        this.log('error', 'Input transformation failed', { error, value });
        return value;
      }
    }

    return value;
  }

  /**
   * Transforma valor de saída (antes de exibir)
   */
  protected transformOutputValue(value: any): any {
    const metadata = safeMetadata(this.metadata());

    if (metadata.transformDisplayValue) {
      try {
        return metadata.transformDisplayValue(value);
      } catch (error) {
        this.log('error', 'Output transformation failed', { error, value });
        return value;
      }
    }

    return value;
  }

  // =============================================================================
  // SISTEMA DE VALIDAÇÃO ENTERPRISE
  // =============================================================================

  private async performEnterpriseValidation(): Promise<ValidationErrors | null> {
    const metadata = safeMetadata(this.metadata());
    if (!metadata.security || !metadata.validators) {
      return null;
    }

    try {
      // Simular validação enterprise
      // Em implementação real, injetaria any
      const context: any = {
        timestamp: Date.now(),
        applicationContext: 'form',
        userId: 'current_user', // Seria obtido do contexto
        formData: { [metadata.name || 'unknown']: this.fieldValue() },
      };

      // Placeholder para validação enterprise real
      return null;
    } catch (error) {
      this.log('error', 'Enterprise validation failed', { error });
      return null;
    }
  }

  // =============================================================================
  // FORMATAÇÃO DE MENSAGENS DE ERRO
  // =============================================================================

  protected getErrorMessage(errorKey: string, errorValue: any): string {
    const metadata = safeMetadata(this.metadata());
    const validators = metadata.validators;

    // Mensagens customizadas do metadata
    switch (errorKey) {
      case 'required':
        return validators?.requiredMessage || 'Este campo é obrigatório';
      case 'minlength':
        return (
          validators?.minLengthMessage ||
          `Mínimo de ${errorValue.requiredLength} caracteres`
        );
      case 'maxlength':
        return (
          validators?.maxLengthMessage ||
          `Máximo de ${errorValue.requiredLength} caracteres`
        );
      case 'min':
        return validators?.minMessage || `Valor mínimo: ${errorValue.min}`;
      case 'max':
        return validators?.maxMessage || `Valor máximo: ${errorValue.max}`;
      case 'email':
        return validators?.emailMessage || 'Email inválido';
      case 'pattern':
        return validators?.patternMessage || 'Formato inválido';
      default:
        return errorValue?.message || `Erro de validação: ${errorKey}`;
    }
  }

  // =============================================================================
  // HELPERS PRIVADOS
  // =============================================================================

  private setupFormControlIntegration(): void {
    // Sincronizar mudanças do FormControl com state interno (com proteção race condition)
    this.formControl.valueChanges
      .pipe(
        startWith(this.formControl.value),
        distinctUntilChanged(),
        debounceTime(this.getDebounceTime()),
        this.takeUntilDestroyed(),
      )
      .subscribe((value) => {
        if (value !== this.fieldValue() && !this.syncInProgress) {
          this.syncInProgress = true;

          try {
            this.fieldValue.set(value);
            this.onChange(value);
            this.valueChange.emit(value);
            this.updateFieldState({ value, dirty: true, pristine: false });
          } finally {
            this.syncInProgress = false;
          }
        }
      });

    // Sincronizar status do FormControl
    this.formControl.statusChanges
      .pipe(this.takeUntilDestroyed())
      .subscribe((status) => {
        this.updateFieldState({
          valid: status === 'VALID',
          pending: status === 'PENDING',
          errors: this.formControl.errors,
        });
      });
  }

  private setupValidationSystem(): void {
    // Effect para aplicar validators quando metadata muda
    effect(() => {
      const metadata = safeMetadata(this.metadata());
      if (metadata.validators) {
        this.applyValidators(metadata.validators);
      }
    });
  }

  private setupAccessibilityFeatures(): void {
    // Effect para atualizar atributos de acessibilidade
    effect(() => {
      const attrs = this.accessibilityAttributes();
      const element = this.elementRef.nativeElement;

      Object.entries(attrs).forEach(([key, value]) => {
        if (value) {
          this.renderer.setAttribute(element, key, value.toString());
        } else {
          this.renderer.removeAttribute(element, key);
        }
      });
    });
  }

  private initializeField(): void {
    const metadata = safeMetadata(this.metadata());
    if (metadata) {
      // Inicialização thread-safe do valor inicial
      const initialValue = metadata.defaultValue ?? null;

      // Forçar inicialização direta sem setValue para evitar race condition na inicialização
      this.fieldValue.set(initialValue);
      this.formControl.setValue(initialValue, { emitEvent: false });
      this.updateFieldState({ value: initialValue });

      // Configurar acessibilidade
      this.accessibilityConfig.set({
        ariaLabel: metadata.ariaLabel || metadata.label || '',
        role: this.getAriaRole(),
        announce: true,
      });

      this.log('debug', 'Field initialized', {
        initialValue,
        metadata: metadata.name,
      });
    }
  }

  private updateFieldState(stateChanges: Partial<FieldState>): void {
    const currentState = this.fieldState();
    const newState = { ...currentState, ...stateChanges };
    this.fieldState.set(newState);
    this.stateChange.emit(newState);
  }

  private updateValidationState(stateChanges: Partial<ValidationState>): void {
    const currentState = this.validationState();
    this.validationState.set({ ...currentState, ...stateChanges });
  }

  private applyValidators(validatorOptions: any): void {
    const validators = [];

    if (validatorOptions.required) {
      validators.push(Validators.required);
    }

    if (validatorOptions.minLength) {
      validators.push(Validators.minLength(validatorOptions.minLength));
    }

    if (validatorOptions.maxLength) {
      validators.push(Validators.maxLength(validatorOptions.maxLength));
    }

    if (validatorOptions.min) {
      validators.push(Validators.min(validatorOptions.min));
    }

    if (validatorOptions.max) {
      validators.push(Validators.max(validatorOptions.max));
    }

    if (validatorOptions.email) {
      validators.push(Validators.email);
    }

    if (validatorOptions.pattern) {
      validators.push(Validators.pattern(validatorOptions.pattern));
    }

    this.formControl.setValidators(validators);
    this.formControl.updateValueAndValidity();
  }

  private getDebounceTime(): number {
    const metadata = safeMetadata(this.metadata());
    return (
      metadata.debounceTime || metadata.performance?.debouncing?.input || 300
    );
  }

  private buildAriaDescribedBy(): string {
    const metadata = safeMetadata(this.metadata());
    const parts: string[] = [];

    if (metadata.hint) {
      parts.push(`${this.componentId()}-hint`);
    }

    if (this.hasValidationError()) {
      parts.push(`${this.componentId()}-error`);
    }

    return parts.join(' ');
  }

  private getAriaRole(): string {
    const metadata = safeMetadata(this.metadata());

    switch (metadata.controlType) {
      case 'select':
      case 'multiselect':
        return 'combobox';
      case 'checkbox':
        return 'checkbox';
      case 'radio':
        return 'radio';
      case 'button':
        return 'button';
      default:
        return 'textbox';
    }
  }

  // =============================================================================
  // MÉTODO ABSTRATO PARA FOCO
  // =============================================================================

  focus(): void {
    this.base.focus();
    this.updateFieldState({ focused: true });
    this.focusChange.emit(true);
  }

  blur(): void {
    this.base.blur();
    this.updateFieldState({ focused: false });
    this.focusChange.emit(false);
    this.markAsTouched();
  }
}<|MERGE_RESOLUTION|>--- conflicted
+++ resolved
@@ -127,10 +127,7 @@
   protected readonly renderer = inject(Renderer2);
   private readonly destroyRef = inject(DestroyRef);
 
-<<<<<<< HEAD
-=======
-
->>>>>>> d8f7de4f
+
   /** Re-exposed signals and helpers from the base service */
   protected readonly metadata = this.base.metadataSignal();
   protected readonly componentId = this.base.componentIdSignal();
@@ -140,15 +137,12 @@
   protected readonly log = (level: LogLevel, message: string, data?: any) =>
     this.base.logMessage(level, message, data);
 
-<<<<<<< HEAD
-=======
   /** Re-exposed signals from the base service */
   protected readonly metadata = this.base.metadata;
   protected readonly componentId = this.base.componentId;
   protected readonly log = this.base.log.bind(this.base);
 
 
->>>>>>> d8f7de4f
   /** Proxy to BaseDynamicComponent helper */
   protected takeUntilDestroyed() {
     return takeUntilDestroyed(this.destroyRef);
@@ -418,11 +412,8 @@
    * Encapsulates metadata configuration
    */
   protected setMetadata(metadata: T): void {
-<<<<<<< HEAD
     this.base.updateMetadata(metadata);
-=======
     this.base.setComponentMetadata(metadata);
->>>>>>> d8f7de4f
   }
 
   /**
