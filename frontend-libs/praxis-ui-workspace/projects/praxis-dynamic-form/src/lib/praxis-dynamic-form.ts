--- conflicted
+++ resolved
@@ -33,12 +33,9 @@
   mapFieldDefinitionsToMetadata,
   EndpointConfig,
   FieldControlType,
-<<<<<<< HEAD
   MaterialDatepickerMetadata,
   MaterialDateRangeMetadata,
   DateRangeValue,
-=======
->>>>>>> d70acad3
 } from '@praxis/core';
 import { DynamicFieldLoaderDirective } from '@praxis/dynamic-fields';
 import {
@@ -896,8 +893,6 @@
       if (field.validators?.pattern) {
         validators.push(Validators.pattern(field.validators.pattern));
       }
-<<<<<<< HEAD
-=======
 
       const isMultiple =
         field.controlType === FieldControlType.CHECKBOX ||
@@ -911,7 +906,6 @@
             ? []
             : null;
 
->>>>>>> d70acad3
       controls[field.name] = [defaultValue, validators];
     }
     this.form = this.fb.group(controls);
