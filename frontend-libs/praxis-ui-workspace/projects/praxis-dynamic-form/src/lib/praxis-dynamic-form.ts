import {
  Component,
  Input,
  Output,
  EventEmitter,
  OnChanges,
  OnDestroy,
  OnInit,
  SimpleChanges,
  ChangeDetectorRef
} from '@angular/core';
import { CommonModule } from '@angular/common';
import { FormBuilder, FormGroup, ReactiveFormsModule, Validators } from '@angular/forms';

import { MatIconModule } from '@angular/material/icon';
import { MatButtonModule } from '@angular/material/button';

import { takeUntilDestroyed } from '@angular/core/rxjs-interop';
import { GenericCrudService, FieldMetadata, mapFieldDefinitionsToMetadata, EndpointConfig } from '@praxis/core';
import { DynamicFieldLoaderDirective } from '@praxis/dynamic-fields';
import { FormConfig } from './models/form-config.model';
import { FormLayout } from './models/form-layout.model';
import { FormSubmitEvent, FormReadyEvent, FormValueChangeEvent } from './models/form-events.model';
import { FormLayoutService } from './services/form-layout.service';
import { FormContextService } from './services/form-context.service';

@Component({
  selector: 'praxis-dynamic-form',
  standalone: true,
  providers: [GenericCrudService],
  imports: [CommonModule, ReactiveFormsModule, DynamicFieldLoaderDirective, MatIconModule, MatButtonModule],
  template: `
    <form [formGroup]="form" (ngSubmit)="onSubmit()" class="praxis-dynamic-form">
      <ng-container *ngFor="let section of config.sections">
        <div class="form-section">
          <h3 *ngIf="section.title">{{ section.title }}</h3>
          <div *ngFor="let row of section.rows" class="form-row">
            <div *ngFor="let column of row.columns" class="form-column">
              <ng-container
                dynamicFieldLoader
                [fields]="getColumnFields(column)"
                [formGroup]="form">
              </ng-container>
            </div>
          </div>
        </div>
      </ng-container>
      <div class="form-actions">
        <button type="submit" mat-raised-button color="primary" [disabled]="form.invalid">
          {{ mode === 'edit' ? 'Atualizar' : 'Criar' }}
        </button>

        <button *ngIf="editModeEnabled" type="button" mat-icon-button (click)="openConfigEditor()">
          <mat-icon>settings</mat-icon>
        </button>
      </div>
    </form>
  `,
  styles: [`:host{display:block;}`]
})
export class PraxisDynamicForm implements OnInit, OnChanges, OnDestroy {
  @Input() resourcePath?: string;
  @Input() resourceId?: string | number;
  @Input() mode: 'create' | 'edit' | 'view' = 'create';
  @Input() config: FormConfig = { sections: [] };
  /** Shows the configuration editor button */
  @Input() editModeEnabled = false;
  /** Identifier for persisting layouts */
  @Input() formId?: string;
  /** Optional layout to use instead of generated one */
  @Input() layout?: FormLayout;
<<<<<<< HEAD
=======

>>>>>>> 16d4cb76
  /** Custom endpoints for CRUD operations */
  private _customEndpoints: EndpointConfig = {};
  @Input()
  get customEndpoints(): EndpointConfig {
    return this._customEndpoints;
  }
  set customEndpoints(value: EndpointConfig) {
    this._customEndpoints = value;
    if (value && Object.keys(value).length > 0) {
      this.crud.configureEndpoints(value);
    }
  }
<<<<<<< HEAD

=======
>>>>>>> 16d4cb76

  @Output() formSubmit = new EventEmitter<FormSubmitEvent>();
  @Output() formCancel = new EventEmitter<void>();
  @Output() formReset = new EventEmitter<void>();
  @Output() configChange = new EventEmitter<FormConfig>();
  @Output() formReady = new EventEmitter<FormReadyEvent>();
  @Output() valueChange = new EventEmitter<FormValueChangeEvent>();

  form: FormGroup = this.fb.group({});
  private fieldMetadata: FieldMetadata[] = [];

  constructor(
    private crud: GenericCrudService<any>,
    private fb: FormBuilder,
    private cdr: ChangeDetectorRef,
    private layoutService: FormLayoutService,
    private contextService: FormContextService
  ) {}

  ngOnInit(): void {
    if (!this.layout && this.formId) {
      this.layout = this.layoutService.loadLayout(this.formId) || undefined;
    }
  }

  ngOnChanges(changes: SimpleChanges): void {
    if (changes['resourcePath'] && this.resourcePath) {
      this.crud.configure(this.resourcePath);
      this.loadSchema();
    }
    if (changes['resourceId'] && this.resourceId != null) {
      this.loadEntity();
    }
  }

  private loadSchema(): void {
    this.crud.getSchema().pipe(takeUntilDestroyed()).subscribe(defs => {
      this.fieldMetadata = mapFieldDefinitionsToMetadata(defs);
      this.buildForm();
      this.cdr.detectChanges();
    });
  }

  private loadEntity(): void {
    if (!this.resourceId) { return; }
    this.crud.get(this.resourceId).pipe(takeUntilDestroyed()).subscribe(data => {
      this.form.patchValue(data);
    });
  }

  private buildForm(): void {
    const controls: any = {};
    for (const field of this.fieldMetadata) {
      const validators = [];
      if (field.required) { validators.push(Validators.required); }
      if (field.validators?.minLength) { validators.push(Validators.minLength(field.validators.minLength)); }
      if (field.validators?.maxLength) { validators.push(Validators.maxLength(field.validators.maxLength)); }
      if (field.validators?.pattern) { validators.push(Validators.pattern(field.validators.pattern)); }
      controls[field.name] = [field.defaultValue ?? null, validators];
    }
    this.form = this.fb.group(controls);

    this.contextService.setAvailableFields(this.fieldMetadata);
    if (this.layout?.formRules) {
      this.contextService.setFormRules(this.layout.formRules);
    }

    this.form.valueChanges
      .pipe(takeUntilDestroyed())
      .subscribe(values => {
        this.valueChange.emit({
          formData: values,
          changedFields: Object.keys(values),
          isValid: this.form.valid,
          entityId: this.resourceId ?? undefined
        });
      });

    this.formReady.emit({
      formGroup: this.form,
      fieldsMetadata: this.fieldMetadata,
      layout: this.layout,
      hasEntity: this.resourceId != null,
      entityId: this.resourceId ?? undefined
    });
  }

  getColumnFields(column: { fields: string[] }): FieldMetadata[] {
    return this.fieldMetadata.filter(f => column.fields.includes(f.name));
  }

  onSubmit(): void {
    if (this.form.invalid) { return; }
    const formData = this.form.value;
    const operation: 'create' | 'update' = this.mode === 'edit' && this.resourceId != null ? 'update' : 'create';

    this.formSubmit.emit({ stage: 'before', formData, isValid: true, operation, entityId: this.resourceId ?? undefined });

    const req$ = operation === 'update'
      ? this.crud.update(this.resourceId!, formData)
      : this.crud.create(formData);

    req$.pipe(takeUntilDestroyed()).subscribe({
      next: result => {
        this.formSubmit.emit({ stage: 'after', formData, isValid: true, operation, entityId: this.resourceId ?? undefined, result });
      },
      error: error => {
        this.formSubmit.emit({ stage: 'error', formData, isValid: false, operation, entityId: this.resourceId ?? undefined, error });
      }
    });
  }

  openConfigEditor(): void {
    this.configChange.emit(this.config);
    if (this.formId && this.layout) {
      this.layoutService.saveLayout(this.formId, this.layout);
    }
  }

  ngOnDestroy(): void {
    // cleanup via takeUntilDestroyed
  }
}<|MERGE_RESOLUTION|>--- conflicted
+++ resolved
@@ -69,10 +69,7 @@
   @Input() formId?: string;
   /** Optional layout to use instead of generated one */
   @Input() layout?: FormLayout;
-<<<<<<< HEAD
-=======
-
->>>>>>> 16d4cb76
+
   /** Custom endpoints for CRUD operations */
   private _customEndpoints: EndpointConfig = {};
   @Input()
@@ -85,10 +82,6 @@
       this.crud.configureEndpoints(value);
     }
   }
-<<<<<<< HEAD
-
-=======
->>>>>>> 16d4cb76
 
   @Output() formSubmit = new EventEmitter<FormSubmitEvent>();
   @Output() formCancel = new EventEmitter<void>();
