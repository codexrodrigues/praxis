--- conflicted
+++ resolved
@@ -62,7 +62,6 @@
     expect(readySpy).toHaveBeenCalled();
   });
 
-<<<<<<< HEAD
   it('configura endpoints customizados quando informados', () => {
     const endpoints = { create: '/custom' };
     component.customEndpoints = endpoints;
@@ -80,6 +79,5 @@
     expect(submitSpy).toHaveBeenCalled();
   });
 
-=======
->>>>>>> 859db826
+
 });