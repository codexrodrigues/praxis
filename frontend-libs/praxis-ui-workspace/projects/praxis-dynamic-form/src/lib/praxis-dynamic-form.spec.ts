import { ComponentFixture, TestBed } from '@angular/core/testing';
import { of } from 'rxjs';
import { PraxisDynamicForm } from './praxis-dynamic-form';
import {
  GenericCrudService,
  CONFIG_STORAGE,
  ConfigStorage,
<<<<<<< HEAD
  FieldControlType,
  MaterialDatepickerMetadata,
  MaterialDateRangeMetadata,
  DateRangeValue,
} from '@praxis/core';
import { DynamicFieldLoaderDirective } from '@praxis/dynamic-fields';
=======
} from '@praxis/core';
import {
  DynamicFieldLoaderDirective,
  MaterialSelectComponent,
  MaterialCheckboxGroupComponent,
  MaterialRadioGroupComponent,
} from '@praxis/dynamic-fields';
>>>>>>> d70acad3

describe('PraxisDynamicForm', () => {
  let fixture: ComponentFixture<PraxisDynamicForm>;
  let component: PraxisDynamicForm;
  let crudService: jasmine.SpyObj<GenericCrudService<any>>;
  let configStorage: jasmine.SpyObj<ConfigStorage>;

  beforeEach(async () => {
    crudService = jasmine.createSpyObj('GenericCrudService', [
      'configure',
      'configureEndpoints',
      'getSchema',
      'getById',
      'create',
      'update',
      'filter',
    ]);

    configStorage = jasmine.createSpyObj('ConfigStorage', [
      'loadConfig',
      'saveConfig',
      'clearConfig',
    ]);

    TestBed.overrideComponent(MaterialSelectComponent, {
      set: {
        providers: [{ provide: GenericCrudService, useValue: crudService }],
      },
    });

    TestBed.overrideComponent(MaterialCheckboxGroupComponent, {
      set: {
        providers: [{ provide: GenericCrudService, useValue: crudService }],
      },
    });

    TestBed.overrideComponent(MaterialRadioGroupComponent, {
      set: {
        providers: [{ provide: GenericCrudService, useValue: crudService }],
      },
    });

    await TestBed.configureTestingModule({
      imports: [PraxisDynamicForm, DynamicFieldLoaderDirective],
      providers: [
        { provide: GenericCrudService, useValue: crudService },
        { provide: CONFIG_STORAGE, useValue: configStorage },
      ],
    }).compileComponents();

    fixture = TestBed.createComponent(PraxisDynamicForm);
    component = fixture.componentInstance;
  });

  it('gera formulário a partir do resourcePath', async () => {
    const schema = [{ name: 'nome', controlType: 'input' }];
    crudService.getSchema.and.returnValue(of(schema as any));
    configStorage.loadConfig.and.returnValue(null); // No local config
    component.resourcePath = 'usuarios';
    component.formId = 'test-form';
    fixture.detectChanges();
    await fixture.whenStable();
    expect(component.config.fieldMetadata?.length).toBe(1);
    expect(configStorage.saveConfig).toHaveBeenCalled();
  });

  it('altera para modo edit ao receber resourceId', () => {
    crudService.getById.and.returnValue(of({ id: 1, nome: 'Teste' }));
    component.mode = 'edit';
    component.resourceId = 1;
    component.resourcePath = 'usuarios';
    crudService.getSchema.and.returnValue(of([]));
    component.ngOnChanges({
      resourcePath: {
        currentValue: 'usuarios',
        previousValue: undefined,
        firstChange: true,
        isFirstChange: () => true,
      },
      resourceId: {
        currentValue: 1,
        previousValue: undefined,
        firstChange: true,
        isFirstChange: () => true,
      },
    });
    expect(crudService.getById).toHaveBeenCalled();
  });

  it('mostra botão de edição quando editModeEnabled é verdadeiro', () => {
    const schema = [{ name: 'nome', controlType: 'input' }];
    crudService.getSchema.and.returnValue(of(schema as any));
    component.resourcePath = 'usuarios';
    component.editModeEnabled = true;
    fixture.detectChanges();
    const button = fixture.nativeElement.querySelector(
      'button[mat-icon-button]',
    );
    expect(button).toBeTruthy();
  });

  it('emite formReady após construir o formulário', async () => {
    const schema = [{ name: 'nome', controlType: 'input' }];
    crudService.getSchema.and.returnValue(of(schema as any));
    const readySpy = jasmine.createSpy('formReady');
    component.formReady.subscribe(readySpy);
    component.resourcePath = 'usuarios';
    fixture.detectChanges();
    await fixture.whenStable();
    expect(readySpy).toHaveBeenCalled();
  });

  it('configura endpoints customizados quando informados', () => {
    const endpoints = { create: '/custom' };
    component.customEndpoints = endpoints;
    expect(crudService.configureEndpoints).toHaveBeenCalledWith(endpoints);
  });

  it('emite evento de submit após criação', () => {
    crudService.create.and.returnValue(of({ id: 1 } as any));
    const submitSpy = jasmine.createSpy('submit');
    component.formSubmit.subscribe(submitSpy);
    component.config = {
      sections: [],
      fieldMetadata: [{ name: 'nome', controlType: 'input' } as any],
    };
    (component as any).buildFormFromConfig();
    component.form.setValue({ nome: 'Teste' });
    component.onSubmit();
    expect(submitSpy).toHaveBeenCalled();
  });

<<<<<<< HEAD
  it('aplica validadores de min/max em campos de data', () => {
    component.config = {
      sections: [],
      fieldMetadata: [
        {
          name: 'birth',
          controlType: FieldControlType.DATE_PICKER,
          minDate: '2024-01-01',
          maxDate: '2024-12-31',
        } as MaterialDatepickerMetadata,
      ],
    };
    (component as any).buildFormFromConfig();
    const ctrl = component.form.get('birth')!;
    ctrl.setValue(new Date('2023-12-31'));
    expect(ctrl.hasError('minDate')).toBeTrue();
    ctrl.setValue(new Date('2024-06-15'));
    expect(ctrl.valid).toBeTrue();
    ctrl.setValue(new Date('2025-01-01'));
    expect(ctrl.hasError('maxDate')).toBeTrue();
  });

  it('valida campos de intervalo de datas', () => {
    component.config = {
      sections: [],
      fieldMetadata: [
        {
          name: 'period',
          controlType: FieldControlType.DATE_RANGE,
          minDate: '2024-01-01',
          maxDate: '2024-12-31',
        } as MaterialDateRangeMetadata,
      ],
    };
    (component as any).buildFormFromConfig();
    const ctrl = component.form.get('period')!;
    ctrl.setValue({
      startDate: new Date('2024-02-01'),
      endDate: new Date('2024-01-01'),
    } as DateRangeValue);
    expect(ctrl.hasError('rangeOrder')).toBeTrue();
    ctrl.setValue({
      startDate: new Date('2023-12-31'),
      endDate: new Date('2024-01-05'),
    } as DateRangeValue);
    expect(ctrl.hasError('minDate')).toBeTrue();
    ctrl.setValue({
      startDate: new Date('2024-01-01'),
      endDate: new Date('2024-12-31'),
    } as DateRangeValue);
    expect(ctrl.valid).toBeTrue();
  });

  it('exige início e fim quando campo de intervalo é obrigatório', () => {
    component.config = {
      sections: [],
      fieldMetadata: [
        {
          name: 'period',
          controlType: FieldControlType.DATE_RANGE,
          required: true,
        } as MaterialDateRangeMetadata,
      ],
    };
    (component as any).buildFormFromConfig();
    const ctrl = component.form.get('period')!;

    expect(ctrl.hasError('required')).toBeTrue();

    ctrl.setValue({ startDate: new Date('2024-01-01'), endDate: null });
    expect(ctrl.hasError('required')).toBeTrue();

    ctrl.setValue({
      startDate: new Date('2024-01-01'),
      endDate: new Date('2024-01-02'),
    });
    expect(ctrl.valid).toBeTrue();
=======
  it('renderiza campo select com carregamento remoto', async () => {
    const page = {
      content: [{ id: '1', label: 'Ativo' }],
      totalElements: 1,
      totalPages: 1,
      pageNumber: 0,
      pageSize: 50,
    } as any;
    crudService.filter.and.returnValue(of(page));
    crudService.getSchema.and.returnValue(of([]));

    component.config = {
      sections: [
        {
          id: 's1',
          rows: [{ columns: [{ fields: ['status'] }] }],
        },
      ],
      fieldMetadata: [
        {
          name: 'status',
          controlType: 'select',
          resourcePath: 'status',
          optionLabelKey: 'label',
          optionValueKey: 'id',
        } as any,
      ],
    };

    (component as any).buildFormFromConfig();
    fixture.detectChanges();
    await fixture.whenStable();

    expect(crudService.filter).toHaveBeenCalled();
    const select = fixture.nativeElement.querySelector('pdx-material-select');
    expect(select).toBeTruthy();
  });

  it('renderiza grupo de checkboxes e usa array por padrão', async () => {
    crudService.getSchema.and.returnValue(of([]));

    component.config = {
      sections: [
        {
          id: 's1',
          rows: [{ columns: [{ fields: ['roles'] }] }],
        },
      ],
      fieldMetadata: [
        {
          name: 'roles',
          controlType: 'checkbox',
          checkboxOptions: [{ label: 'Admin', value: 'admin' }],
        } as any,
      ],
    };

    (component as any).buildFormFromConfig();
    fixture.detectChanges();
    await fixture.whenStable();

    const checkbox = fixture.nativeElement.querySelector(
      'pdx-material-checkbox-group',
    );
    expect(checkbox).toBeTruthy();
    expect(component.form.get('roles')?.value).toEqual([]);
  });

  it('renderiza grupo de radios', async () => {
    crudService.getSchema.and.returnValue(of([]));

    component.config = {
      sections: [
        {
          id: 's1',
          rows: [{ columns: [{ fields: ['gender'] }] }],
        },
      ],
      fieldMetadata: [
        {
          name: 'gender',
          controlType: 'radio',
          radioOptions: [
            { label: 'Masculino', value: 'M' },
            { label: 'Feminino', value: 'F' },
          ],
        } as any,
      ],
    };

    (component as any).buildFormFromConfig();
    fixture.detectChanges();
    await fixture.whenStable();

    const radio = fixture.nativeElement.querySelector(
      'pdx-material-radio-group',
    );
    expect(radio).toBeTruthy();
    expect(component.form.get('gender')?.value).toBeNull();
>>>>>>> d70acad3
  });
});<|MERGE_RESOLUTION|>--- conflicted
+++ resolved
@@ -5,22 +5,14 @@
   GenericCrudService,
   CONFIG_STORAGE,
   ConfigStorage,
-<<<<<<< HEAD
+
   FieldControlType,
   MaterialDatepickerMetadata,
   MaterialDateRangeMetadata,
   DateRangeValue,
 } from '@praxis/core';
 import { DynamicFieldLoaderDirective } from '@praxis/dynamic-fields';
-=======
-} from '@praxis/core';
-import {
-  DynamicFieldLoaderDirective,
-  MaterialSelectComponent,
-  MaterialCheckboxGroupComponent,
-  MaterialRadioGroupComponent,
-} from '@praxis/dynamic-fields';
->>>>>>> d70acad3
+
 
 describe('PraxisDynamicForm', () => {
   let fixture: ComponentFixture<PraxisDynamicForm>;
@@ -153,7 +145,7 @@
     expect(submitSpy).toHaveBeenCalled();
   });
 
-<<<<<<< HEAD
+
   it('aplica validadores de min/max em campos de data', () => {
     component.config = {
       sections: [],
@@ -231,106 +223,5 @@
       endDate: new Date('2024-01-02'),
     });
     expect(ctrl.valid).toBeTrue();
-=======
-  it('renderiza campo select com carregamento remoto', async () => {
-    const page = {
-      content: [{ id: '1', label: 'Ativo' }],
-      totalElements: 1,
-      totalPages: 1,
-      pageNumber: 0,
-      pageSize: 50,
-    } as any;
-    crudService.filter.and.returnValue(of(page));
-    crudService.getSchema.and.returnValue(of([]));
-
-    component.config = {
-      sections: [
-        {
-          id: 's1',
-          rows: [{ columns: [{ fields: ['status'] }] }],
-        },
-      ],
-      fieldMetadata: [
-        {
-          name: 'status',
-          controlType: 'select',
-          resourcePath: 'status',
-          optionLabelKey: 'label',
-          optionValueKey: 'id',
-        } as any,
-      ],
-    };
-
-    (component as any).buildFormFromConfig();
-    fixture.detectChanges();
-    await fixture.whenStable();
-
-    expect(crudService.filter).toHaveBeenCalled();
-    const select = fixture.nativeElement.querySelector('pdx-material-select');
-    expect(select).toBeTruthy();
-  });
-
-  it('renderiza grupo de checkboxes e usa array por padrão', async () => {
-    crudService.getSchema.and.returnValue(of([]));
-
-    component.config = {
-      sections: [
-        {
-          id: 's1',
-          rows: [{ columns: [{ fields: ['roles'] }] }],
-        },
-      ],
-      fieldMetadata: [
-        {
-          name: 'roles',
-          controlType: 'checkbox',
-          checkboxOptions: [{ label: 'Admin', value: 'admin' }],
-        } as any,
-      ],
-    };
-
-    (component as any).buildFormFromConfig();
-    fixture.detectChanges();
-    await fixture.whenStable();
-
-    const checkbox = fixture.nativeElement.querySelector(
-      'pdx-material-checkbox-group',
-    );
-    expect(checkbox).toBeTruthy();
-    expect(component.form.get('roles')?.value).toEqual([]);
-  });
-
-  it('renderiza grupo de radios', async () => {
-    crudService.getSchema.and.returnValue(of([]));
-
-    component.config = {
-      sections: [
-        {
-          id: 's1',
-          rows: [{ columns: [{ fields: ['gender'] }] }],
-        },
-      ],
-      fieldMetadata: [
-        {
-          name: 'gender',
-          controlType: 'radio',
-          radioOptions: [
-            { label: 'Masculino', value: 'M' },
-            { label: 'Feminino', value: 'F' },
-          ],
-        } as any,
-      ],
-    };
-
-    (component as any).buildFormFromConfig();
-    fixture.detectChanges();
-    await fixture.whenStable();
-
-    const radio = fixture.nativeElement.querySelector(
-      'pdx-material-radio-group',
-    );
-    expect(radio).toBeTruthy();
-    expect(component.form.get('gender')?.value).toBeNull();
->>>>>>> d70acad3
   });
 });