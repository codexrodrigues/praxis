--- conflicted
+++ resolved
@@ -459,7 +459,7 @@
   });
 
   it('should open settings panel and apply configuration', () => {
-<<<<<<< HEAD
+
     const applied$ = new Subject<FilterConfig>();
     const saved$ = new Subject<FilterConfig>();
     const ref = { applied$, saved$, close: jasmine.createSpy('close') } as any;
@@ -497,28 +497,6 @@
       placeholder: undefined,
       showAdvanced: false,
     });
-=======
-    createComponent();
-
-    const applied$ = new Subject<FilterConfig>();
-    const ref = { applied$, close: jasmine.createSpy('close') } as any;
-    settingsPanel.open.and.returnValue(ref);
-
-    component.openSettings();
-
-    expect(settingsPanel.open).toHaveBeenCalled();
-
-    applied$.next({
-      quickField: 'name',
-      alwaysVisibleFields: ['status'],
-      placeholder: 'Buscar',
-      showAdvanced: true,
-    });
-
-    expect(component.quickField).toBe('name');
-    expect(component.alwaysVisibleFields).toEqual(['status']);
-    expect(component.advancedOpen).toBeTrue();
-    expect(ref.close).toHaveBeenCalled();
->>>>>>> 0cc6d4f3
+
   });
 });