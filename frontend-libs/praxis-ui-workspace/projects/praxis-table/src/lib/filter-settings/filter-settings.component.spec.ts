--- conflicted
+++ resolved
@@ -33,7 +33,7 @@
   close = jasmine.createSpy('close');
 }
 
-<<<<<<< HEAD
+
 @Component({
   selector: 'test-filter-settings',
   standalone: true,
@@ -57,20 +57,14 @@
     super(fb);
   }
 }
-=======
+
 describe('FilterSettingsComponent', () => {
   let fixture: ComponentFixture<SettingsPanelComponent>;
   let panel: SettingsPanelComponent;
   let ref: MockSettingsPanelRef;
->>>>>>> 0cc6d4f3
 
-describe('FilterSettingsComponent', () => {
-  const metadata: FieldMetadata[] = [
-    { name: 'name', label: 'Name', controlType: 'input' } as FieldMetadata,
-    { name: 'status', label: 'Status', controlType: 'input' } as FieldMetadata,
-  ];
 
-<<<<<<< HEAD
+
   const settings: FilterConfig = {
     quickField: 'name',
     alwaysVisibleFields: ['status'],
@@ -84,19 +78,13 @@
         FilterSettingsComponent,
         TestFilterSettingsComponent,
         SettingsPanelComponent,
-=======
-  beforeEach(async () => {
-    await TestBed.configureTestingModule({
-      imports: [
-        SettingsPanelComponent,
-        FilterSettingsComponent,
->>>>>>> 0cc6d4f3
+
         NoopAnimationsModule,
       ],
     }).compileComponents();
   });
 
-<<<<<<< HEAD
+
   it('should render all tabs', () => {
     const fixture = TestBed.createComponent(FilterSettingsComponent);
     const component = fixture.componentInstance;
@@ -105,19 +93,7 @@
     component.ngOnChanges({
       settings: new SimpleChange(null, settings, true),
     });
-=======
-    fixture = TestBed.createComponent(SettingsPanelComponent);
-    panel = fixture.componentInstance;
-    ref = new MockSettingsPanelRef();
 
-    panel.attachContent(
-      FilterSettingsComponent,
-      TestBed.inject(Injector),
-      ref as unknown as SettingsPanelRef,
-    );
-    const instance = panel.contentRef!.instance as FilterSettingsComponent;
-    instance.metadata = metadata;
->>>>>>> 0cc6d4f3
     fixture.detectChanges();
     const text = fixture.nativeElement.textContent;
     expect(text).toContain('Quick Field');
@@ -125,7 +101,6 @@
     expect(text).toContain('Options');
   });
 
-<<<<<<< HEAD
   it('should emit settings value on apply', () => {
     const fixture = TestBed.createComponent(SettingsPanelComponent);
     const panel = fixture.componentInstance;
@@ -167,38 +142,7 @@
     );
     expect(saveBtn.disabled).toBeTrue();
     content.canSave$.next(true);
-=======
-  it('should render tabs', () => {
-    const labels = Array.from(
-      fixture.nativeElement.querySelectorAll('.mdc-tab__text-label'),
-    ).map((el: Element) => el.textContent?.trim());
-    expect(labels).toEqual(['Quick Field', 'Always Visible', 'Options']);
-  });
 
-  it('should emit settings value on save', () => {
-    const instance = panel.contentRef!.instance as FilterSettingsComponent;
-    instance.form.patchValue({ quickField: 'name', placeholder: 'Buscar' });
-    fixture.detectChanges();
-
-    panel.onSave();
-
-    expect(ref.save).toHaveBeenCalledWith({
-      quickField: 'name',
-      alwaysVisibleFields: [],
-      placeholder: 'Buscar',
-      showAdvanced: false,
-    } as FilterConfig);
-  });
-
-  it('should enable and disable save button based on canSave$', () => {
-    const saveBtn: HTMLButtonElement = fixture.nativeElement.querySelector(
-      'button[color="primary"]',
-    );
-    expect(saveBtn.disabled).toBeTrue();
-
-    const instance = panel.contentRef!.instance as FilterSettingsComponent;
-    instance.form.patchValue({ placeholder: 'X' });
->>>>>>> 0cc6d4f3
     fixture.detectChanges();
     expect(saveBtn.disabled).toBeFalse();
   });
