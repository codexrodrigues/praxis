import {HttpClient, HttpErrorResponse, HttpParams} from '@angular/common/http';
import {Observable, throwError} from 'rxjs';
import {catchError, map} from 'rxjs/operators';

import {RestApiResponse} from '../models/rest-api-response.model';
import {Page, Pageable} from '../models/page.model';

import { FieldDefinition } from '../models/field-definition.model';

import {Inject, Injectable} from '@angular/core';
import {API_URL} from '../tokens/api-url.token';
import {SchemaNormalizerService} from './schema-normalizer.service';

/**
 * Interface para configuração de endpoints personalizados.
 *
 * Esta interface permite definir URLs específicas para cada operação CRUD,
 * substituindo os caminhos padrão gerados pelo serviço.
 *
 * Os caminhos podem ser:
 * - Absolutos (começando com 'http'): usados diretamente, sem modificação
 * - Relativos: anexados ao URL base da API (API_URL)
 *
 * Exemplo:
 * ```typescript
 * const endpoints: EndpointConfig = {
 *   getAll: 'produtos/disponiveis',          // Relativo: [API_URL]/produtos/disponiveis
 *   filter: 'https://api.externa/buscar'     // Absoluto: usa URL completa
 *   create: 'https://api.externa/criar-produto', // Absoluto: usa URL completa
 * };
 */
export interface EndpointConfig {
  getAll?: string;
  getById?: string;
  create?: string;
  update?: string;
  delete?: string;
  filter?: string;
  schema?: string;
}

/**
 * Opções para operações CRUD que permitem personalizar comportamentos específicos.
 *
 * @interface CrudOperationOptions
 */
export interface CrudOperationOptions {
  /**
   * Caminho do recurso pai para recursos aninhados. Exemplo: 'clientes/123'.
   * Quando fornecido, este caminho é incorporado na URL final, permitindo
   * operações em recursos que pertencem a outro recurso.
   *
   * Exemplos de uso:
   * - Obter endereços de um cliente: `getAll({ parentPath: 'clientes/123' })`
   * - Criar item em uma categoria: `create(novoItem, { parentPath: 'categorias/5' })`
   *
   * Este parâmetro é ignorado se um endpoint personalizado estiver configurado
   * para a operação específica sendo executada.
   */
  parentPath?: string;
}

/**
 * Serviço genérico para operações CRUD em APIs REST padronizadas.
 *
 * Permite também:
 * - Trabalhar com recursos aninhados via parentPath (ex: /clientes/123/enderecos)
 * - Definir endpoints customizados para cada operação
 * - Obter schemas dinâmicos de entidades para geração automática de grids e formulários
 *
 * Utilize configure() sempre antes das operações, informando o recurso que será manipulado.
 *
 * Exemplo de uso:
 *
 * ```typescript
 * crudService.configure('usuarios');
 * crudService.getAll().subscribe(usuarios => { ... });
 * ```
 *
 * @template T Tipo da entidade manipulada pelo serviço.
 */
@Injectable({
  providedIn: null
})
export class GenericCrudService<T> {

  private readonly baseApiUrl: string; // Root URL for the API, e.g., http://localhost:8080/api
  private apiUrl!: string;    // Full base path for the configured resource, e.g., http://localhost:8080/api/users
  private endpoints: EndpointConfig = {}; // Stores user-defined custom endpoints

  // Nova propriedade para armazenar a URL do schema
  private _schemaUrl: string | null = null;
  private configured = false;

  private ensureConfigured(): void {
    if (!this.configured) {
      throw new Error(GenericCrudService.ERROR_MESSAGES.unconfiguredService);
    }
  }

  /**
   * Cria a instância do serviço genérico.
   *
   * @param http Angular HttpClient.
   * @param schemaNormalizer Serviço para normalização do schema.
   * @param apiUrlInjected URL base da API (via token de injeção).
   */
  constructor(
    private http: HttpClient,
    private schemaNormalizer: SchemaNormalizerService,
    @Inject(API_URL) apiUrlInjected: string
  ) {
    this.baseApiUrl = apiUrlInjected.replace(/\/+$/, '');
  }

  configure(resourcePath: string): void {
    if (!resourcePath || !resourcePath.trim()) {
      throw new Error(GenericCrudService.ERROR_MESSAGES.emptyResourcePath);
    }

    // Remove a barra final da base API URL e a barra inicial do resourcePath
    const base = this.baseApiUrl.replace(/\/+$/, '');
    const resource = resourcePath.replace(/^\/+/, '');

    this.apiUrl = `${base}/${resource}`;
    this.configured = true;
  }

/**
 * Configura endpoints personalizados para cada operação CRUD, substituindo as URLs padrão.
 *
 * Este método permite definir caminhos específicos para cada tipo de operação (getAll, getById, etc.)
 * Os endpoints podem ser:
 * - Caminhos relativos: serão anexados ao baseApiUrl (ex: 'usuarios/ativos')
 * - URLs absolutas: usadas diretamente (ex: 'https://api.externa.com/usuarios')
 *
 * Exemplo de uso:
 * ```typescript
 * crudService.configureEndpoints({
 *   getAll: 'usuarios/ativos',        // GET [baseApiUrl]/usuarios/ativos
 *   create: 'https://api.ext/dados',  // POST https://api.ext/dados
 *   filter: 'usuarios/busca-avancada' // POST [baseApiUrl]/usuarios/busca-avancada
 * });
   * ```
   *
   * @param customEndpoints Objeto com endpoints customizados.
   */
  public configureEndpoints(customEndpoints: EndpointConfig): void {
    if (!this.baseApiUrl) {
      throw new Error('Base API URL is not set. Cannot configure endpoints.');
    }
    this.endpoints = { ...this.endpoints, ...customEndpoints };
  }

/**
 * Constrói a URL completa para uma determinada operação CRUD, considerando endpoints personalizados e caminhos pai.
 *
 * Este método usa a seguinte ordem de prioridade:
 * 1. Endpoint personalizado definido pelo usuário (via configureEndpoints)
 * 2. Construção padrão de URL baseada no recurso configurado
 *
 * Para recursos aninhados, o parentPath é incorporado na URL final (ex: /clientes/123/enderecos).
 *
 * @param operation - A operação CRUD a ser executada (getAll, getById, create, update, delete, filter, schema)
 * @param id - Identificador opcional para operações que exigem ID (getById, update, delete)
 * @param parentPath - Caminho do recurso pai opcional para recursos aninhados (ex: 'clientes/123')
 * @returns A URL completa para a requisição à API
 * @throws Error quando o ID é obrigatório mas não fornecido, ou quando o serviço não está configurado
 */
private getEndpointUrl(operation: keyof EndpointConfig, id?: string | number, parentPath?: string): string {
    const customUserEndpoint = this.endpoints[operation];

    // Priority 1: User-defined custom endpoint
    if (customUserEndpoint) {
      if (customUserEndpoint.startsWith('http')) { // Absolute HTTP/HTTPS URL
        let url = customUserEndpoint.replace(/\/+$/, '');
        if ((operation === 'getById' || operation === 'update' || operation === 'delete') && (id !== undefined && id !== null)) {
          url += `/${id}`;
        }
        return url;
      } else { // Relative custom path (relative to baseApiUrl)
        const endpoint = customUserEndpoint.replace(/^\/+/, '');
        let url = `${this.baseApiUrl}/${endpoint}`;
        url = url.replace(/\/+$/, '');
        if ((operation === 'getById' || operation === 'update' || operation === 'delete') && (id !== undefined && id !== null)) {
          url += `/${id}`;
        }
        return url;
      }
    }

    // Priority 2: Standard path construction (no custom endpoint for this operation)
    if (!this.apiUrl) { // apiUrl is the base for the resource, set by configure()
      throw new Error(GenericCrudService.ERROR_MESSAGES.unconfiguredService);
    }

    let resourceUrl = this.apiUrl; // Default base for the resource e.g. [baseApiUrl]/addresses

    if (parentPath) {
      let resourceNameOnly: string; // e.g., "addresses"

      if (this.apiUrl === this.baseApiUrl) { // Case: configure('') or configure('/')
        resourceNameOnly = '';
      } else if (this.apiUrl.startsWith(this.baseApiUrl + '/')) { // Case: configure('addresses') -> apiUrl is '[baseApiUrl]/addresses'
        resourceNameOnly = this.apiUrl.substring(this.baseApiUrl.length + 1);
      } else { // Case: configure('addresses') and baseApiUrl is '' -> apiUrl is 'addresses'
        resourceNameOnly = this.apiUrl;
      }
      resourceNameOnly = resourceNameOnly.replace(/^\/+/, '').replace(/\/+$/, '');

      const cleanedParentPath = parentPath.trim().replace(/^\/+/, '').replace(/\/+$/, '');

      resourceUrl = `${this.baseApiUrl}/${cleanedParentPath}`;
      if (resourceNameOnly) {
        resourceUrl += `/${resourceNameOnly}`;
      }
    }

    resourceUrl = resourceUrl.replace(/\/+$/, ''); // Ensure no trailing slash before appending suffixes

    switch (operation) {
      case 'getAll': return `${resourceUrl}/all`;
      case 'getById':
        if (id === undefined || id === null) throw new Error(`ID is required for ${operation} operation.`);
        return `${resourceUrl}/${id}`;
      case 'create': return resourceUrl;
      case 'update':
        if (id === undefined || id === null) throw new Error(`ID is required for ${operation} operation.`);
        return `${resourceUrl}/${id}`;
      case 'delete':
        if (id === undefined || id === null) throw new Error(`ID is required for ${operation} operation.`);
        return `${resourceUrl}/${id}`;
      case 'filter': return `${resourceUrl}/filter`;
      case 'schema': return `${resourceUrl}/schemas`;
      default:
        // Should not be reached due to keyof EndpointConfig
        const exhaustiveCheck: never = operation;
        throw new Error(`Unknown operation: ${exhaustiveCheck}`);
    }
  }


  /**
   * Obtém o schema (metadados) do recurso, útil para construção dinâmica de grids e formulários.
   *
   * Exemplo:
   * ```typescript
   * crudService.configure('produtos');
   * crudService.getSchema().subscribe(schema => { ... });
   * ```
   *
   * @param options Parâmetros opcionais, incluindo parentPath para recursos aninhados.
   * @returns Observable com array de FieldDefinition.
   */
<<<<<<< HEAD
  public getSchema(options?: CrudOperationOptions): Observable<FieldDefinition[]> {
=======
  public getSchema(options?: CrudOperationOptions): Observable<FieldMetadata[]> {
    this.ensureConfigured();
>>>>>>> 481817e0
    const url = this.getEndpointUrl('schema', undefined, options?.parentPath);
    // Armazena a URL para referência posterior this._schemaUrl = url;
    this._schemaUrl = url;
    return this.http.get<any>(url).pipe(
      map((response) => this.schemaNormalizer.normalizeSchema(response)),
      catchError(this.handleError)
    );
  }

  /**
   * Retorna a URL do último schema solicitado
   */
public schemaUrl(): string {
  this.ensureConfigured();
  let url: string;

  // Se já temos a URL do schema armazenada, usá-la
  if (this._schemaUrl) {
    url = this._schemaUrl;
  } else {
    try {
      // Tentar construir a URL mesmo que getSchema() não tenha sido chamado
      url = this.getEndpointUrl('schema');
    } catch (error) {
      // Se o serviço não estiver configurado, retornar string vazia
      return '';
    }
  }

  // Remover protocolo, domínio e porta da URL
  // Ex: "http://localhost:8080/api/usuarios/schemas" -> "/api/usuarios/schemas"
  try {
    // Usar objeto URL para extrair apenas o caminho
    const urlObj = new URL(url);
    return urlObj.pathname;
  } catch (error) {
    // Se não for uma URL válida ou já for apenas um caminho
    // Remover protocolo e domínio com regex
    return url.replace(/^(https?:\/\/)?[^\/]+(\/|$)/, '/');
  }
}

  /**
   * Obtém um schema filtrado diretamente do endpoint `/schemas/filtered`.
   * Permite buscar schemas específicos para operações e tipos de documento.
   */
  public getFilteredSchema(params: {
    path?: string;
    document?: string;
    operation?: string;
    includeInternalSchemas?: boolean;
    schemaType?: string;
  }): Observable<FieldMetadata[]> {
    this.ensureConfigured();

    let httpParams = new HttpParams();
    const path = params.path ?? this.schemaUrl().replace(/\/schemas$/, '');
    httpParams = httpParams.set('path', path);
    if (params.document) {
      httpParams = httpParams.set('document', params.document);
    }
    if (params.operation) {
      httpParams = httpParams.set('operation', params.operation);
    }
    if (params.schemaType) {
      httpParams = httpParams.set('schemaType', params.schemaType);
    }
    if (params.includeInternalSchemas !== undefined) {
      httpParams = httpParams.set('includeInternalSchemas', String(params.includeInternalSchemas));
    }

    const url = `${this.baseApiUrl}/schemas/filtered`;
    return this.http.get<any>(url, { params: httpParams }).pipe(
      map((response) => this.schemaNormalizer.normalizeSchema(response)),
      catchError(this.handleError)
    );
  }

  /**
   * Retorna todos os registros do recurso.
   *
   * Exemplo:
   * ```typescript
   * crudService.configure('clientes');
   * crudService.getAll().subscribe(clientes => { ... });
   * ```
   *
   * Para recurso aninhado:
   * ```typescript
   * crudService.configure('enderecos');
   * crudService.getAll({ parentPath: 'clientes/123' }).subscribe(enderecos => { ... });
   * ```
   *
   * @param options Parâmetros opcionais, incluindo parentPath.
   * @returns Observable com array de entidades.
   */
  public getAll(options?: CrudOperationOptions): Observable<T[]> {
    return this.getAllResponse(options).pipe(map((r) => r.data));
  }

  public getAllResponse(options?: CrudOperationOptions): Observable<RestApiResponse<T[]>> {
    this.ensureConfigured();
    const url = this.getEndpointUrl('getAll', undefined, options?.parentPath);
    return this.http.get<RestApiResponse<T[]>>(url).pipe(catchError(this.handleError));
  }

  /**
   * Retorna um registro pelo seu ID.
   *
   * Exemplo:
   * ```typescript
   * crudService.configure('usuarios');
   * crudService.getById(10).subscribe(usuario => { ... });
   * ```
   *
   * Para recurso aninhado:
   * ```typescript
   * crudService.configure('enderecos');
   * crudService.getById(5, { parentPath: 'clientes/123' }).subscribe(endereco => { ... });
   * ```
   *
   * @param id Identificador único do registro.
   * @param options Parâmetros opcionais, incluindo parentPath.
   * @returns Observable com a entidade encontrada.
   */
  public getById(id: string | number, options?: CrudOperationOptions): Observable<T> {
    return this.getByIdResponse(id, options).pipe(map((r) => r.data));
  }

  public getByIdResponse(id: string | number, options?: CrudOperationOptions): Observable<RestApiResponse<T>> {
    if (id === undefined || id === null) throw new Error(GenericCrudService.ERROR_MESSAGES.emptyId);
    this.ensureConfigured();
    const url = this.getEndpointUrl('getById', id, options?.parentPath);
    return this.http.get<RestApiResponse<T>>(url).pipe(catchError(this.handleError));
  }

  /**
   * Cria um novo registro.
   *
   * Exemplo:
   * ```typescript
   * crudService.configure('produtos');
   * crudService.create({ nome: 'Mouse', preco: 50 }).subscribe(produto => { ... });
   * ```
   *
   * Para recurso aninhado:
   * ```typescript
   * crudService.configure('enderecos');
   * crudService.create({ rua: 'Rua Nova' }, { parentPath: 'clientes/123' }).subscribe(endereco => { ... });
   * ```
   *
   * @param entity Entidade a ser criada.
   * @param options Parâmetros opcionais, incluindo parentPath.
   * @returns Observable com a entidade criada.
   */
  public create(entity: T, options?: CrudOperationOptions): Observable<T> {
    return this.createResponse(entity, options).pipe(map((r) => r.data));
  }

  public createResponse(entity: T, options?: CrudOperationOptions): Observable<RestApiResponse<T>> {
    if (!entity) throw new Error(GenericCrudService.ERROR_MESSAGES.emptyEntity);
    this.ensureConfigured();
    const url = this.getEndpointUrl('create', undefined, options?.parentPath);
    return this.http.post<RestApiResponse<T>>(url, entity).pipe(catchError(this.handleError));
  }

  /**
   * Atualiza um registro existente.
   *
   * Exemplo:
   * ```typescript
   * crudService.configure('usuarios');
   * crudService.update(10, { nome: 'Novo Nome' }).subscribe(usuario => { ... });
   * ```
   *
   * Para recurso aninhado:
   * ```typescript
   * crudService.configure('enderecos');
   * crudService.update(2, { rua: 'Rua Alterada' }, { parentPath: 'clientes/123' }).subscribe(endereco => { ... });
   * ```
   *
   * @param id Identificador único do registro.
   * @param entity Entidade atualizada.
   * @param options Parâmetros opcionais, incluindo parentPath.
   * @returns Observable com a entidade atualizada.
   */
  public update(id: string | number, entity: T, options?: CrudOperationOptions): Observable<T> {
    return this.updateResponse(id, entity, options).pipe(map((r) => r.data));
  }

  public updateResponse(id: string | number, entity: T, options?: CrudOperationOptions): Observable<RestApiResponse<T>> {
    if (id === undefined || id === null) throw new Error(GenericCrudService.ERROR_MESSAGES.emptyId);
    if (!entity) throw new Error(GenericCrudService.ERROR_MESSAGES.emptyEntity);
    this.ensureConfigured();
    const url = this.getEndpointUrl('update', id, options?.parentPath);
    return this.http.put<RestApiResponse<T>>(url, entity).pipe(catchError(this.handleError));
  }

  /**
   * Remove um registro pelo ID.
   *
   * Exemplo:
   * ```typescript
   * crudService.configure('usuarios');
   * crudService.delete(5).subscribe(() => { ... });
   * ```
   *
   * Para recurso aninhado:
   * ```typescript
   * crudService.configure('enderecos');
   * crudService.delete(2, { parentPath: 'clientes/123' }).subscribe(() => { ... });
   * ```
   *
   * @param id Identificador único do registro.
   * @param options Parâmetros opcionais, incluindo parentPath.
   * @returns Observable vazio quando a remoção for bem-sucedida.
   */
  public delete(id: string | number, options?: CrudOperationOptions): Observable<void> {
    return this.deleteResponse(id, options).pipe(map(() => undefined));
  }

  public deleteResponse(id: string | number, options?: CrudOperationOptions): Observable<RestApiResponse<void>> {
    if (id === undefined || id === null) throw new Error(GenericCrudService.ERROR_MESSAGES.emptyId);
    this.ensureConfigured();
    const url = this.getEndpointUrl('delete', id, options?.parentPath);
    return this.http.delete<RestApiResponse<void>>(url).pipe(catchError(this.handleError));
  }

  /**
   * Realiza busca paginada e filtrada conforme critérios informados.
   *
   * Exemplo:
   * ```typescript
   * crudService.configure('produtos');
   * crudService.filter({ categoria: 'Eletrônicos' }, { pageNumber: 0, pageSize: 10 })
   *   .subscribe(page => { ... });
   * ```
   *
   * @param filterCriteria Critérios para filtragem.
   * @param pageable Opções de paginação.
   * @param options Parâmetros opcionais, incluindo parentPath.
   * @returns Observable com página de entidades.
   */
  public filter(filterCriteria: Partial<T>, pageable?: Pageable, options?: CrudOperationOptions): Observable<Page<T>> {
    return this.filterResponse(filterCriteria, pageable, options).pipe(map((r) => r.data));
  }

  public filterResponse(filterCriteria: Partial<T>, pageable?: Pageable, options?: CrudOperationOptions): Observable<RestApiResponse<Page<T>>> {
    let params = new HttpParams();
    if (pageable) {
      params = params
        .set('page', pageable.pageNumber.toString())
        .set('size', pageable.pageSize.toString());
      if (pageable.sort) {
        params = params.set('sort', pageable.sort);
      }
    }

    this.ensureConfigured();
    const url = this.getEndpointUrl('filter', undefined, options?.parentPath);
    return this.http.post<RestApiResponse<Page<T>>>(url, filterCriteria, { params }).pipe(catchError(this.handleError));
  }

  /**
   * Manipula erros de requisição HTTP.
   */
  private handleError(error: HttpErrorResponse): Observable<never> {
    console.error('Erro na API:', error);
    const errorMessage = error.error instanceof ErrorEvent
      ? `Erro do cliente: ${error.error.message}`
      : `Erro do servidor (status ${error.status}): ${error.message}`;
    return throwError(() => new Error(errorMessage));
  }


  private static readonly ERROR_MESSAGES = {
    emptyResourcePath: 'O caminho do recurso não pode ser vazio.',
    emptyId: 'O ID não pode ser nulo ou vazio.',
    emptyEntity: 'A entidade não pode ser nula ou vazia.',
    unconfiguredService: 'Serviço não configurado. Chame configure() antes de usar.'
  };

  /**
   * Realiza uma requisição HTTP genérica.
   *
   * Exemplo:
   * ```typescript
   * crudService.genericEndpoint<{ resultado: string }>(
   *   'https://api.meusite.com/teste', 'POST', { parametro: 123 }
   * ).subscribe(resposta => { ... });
   * ```
   *
   * @template R Tipo do dado esperado na resposta.
   * @param url URL completa da requisição.
   * @param method Método HTTP (GET, POST, PUT, DELETE, PATCH).
   * @param body Corpo da requisição (opcional).
   * @param params HttpParams opcionais.
   * @returns Observable de resposta do tipo informado.
   */
  public genericEndpoint<R>(
    url: string,
    method: 'GET' | 'POST' | 'PUT' | 'DELETE' | 'PATCH' = 'GET',
    body?: any,
    params?: HttpParams
  ): Observable<R> {
    return this.http.request<R>(method, url, { body, params })
      .pipe(catchError(this.handleError));
  }



}<|MERGE_RESOLUTION|>--- conflicted
+++ resolved
@@ -252,12 +252,9 @@
    * @param options Parâmetros opcionais, incluindo parentPath para recursos aninhados.
    * @returns Observable com array de FieldDefinition.
    */
-<<<<<<< HEAD
+
   public getSchema(options?: CrudOperationOptions): Observable<FieldDefinition[]> {
-=======
-  public getSchema(options?: CrudOperationOptions): Observable<FieldMetadata[]> {
-    this.ensureConfigured();
->>>>>>> 481817e0
+    this.ensureConfigured();
     const url = this.getEndpointUrl('schema', undefined, options?.parentPath);
     // Armazena a URL para referência posterior this._schemaUrl = url;
     this._schemaUrl = url;
