/* To learn more about Typescript configuration file: https://www.typescriptlang.org/docs/handbook/tsconfig-json.html. */
/* To learn more about Angular compiler options: https://angular.dev/reference/configs/angular-compiler-options. */
{
  "compileOnSave": false,
  "compilerOptions": {
    "baseUrl": "./", // Garante resolução correta dos caminhos relativos
    "strict": true,
    "noImplicitOverride": true,
    "noPropertyAccessFromIndexSignature": false,
    "noImplicitReturns": true,
    "noFallthroughCasesInSwitch": true,
    "skipLibCheck": true,
    "isolatedModules": true,
    "experimentalDecorators": true,
    "paths": {
      "@praxis/core": ["projects/praxis-core/src/public-api.ts"],
      "@praxis/table": ["projects/praxis-table/src/public-api.ts"],
      "@praxis/dynamic-fields": [
        "projects/praxis-dynamic-fields/src/public-api.ts"
      ],
      "@praxis/specification": [
        "projects/praxis-specification/src/public-api.ts"
      ],
      "@praxis/visual-builder": [
        "projects/praxis-visual-builder/src/public-api.ts"
      ],
<<<<<<< HEAD
      "@praxis/dynamic-form": [
        "projects/praxis-dynamic-form/src/public-api.ts"
      ],
      "@praxis/crud": ["projects/praxis-crud/src/public-api.ts"]
=======
      "@praxis/dynamic-form": ["projects/praxis-dynamic-form/src/public-api.ts"],
      "@praxis/settings-panel": ["projects/praxis-settings-panel/src/public-api.ts"]
>>>>>>> 5c788618
    },
    "importHelpers": true,
    "target": "ES2022",
    "module": "preserve",
    "resolveJsonModule": true
  },
  "angularCompilerOptions": {
    "enableI18nLegacyMessageIdFormat": false,
    "strictInjectionParameters": true,
    "strictInputAccessModifiers": true,
    "typeCheckHostBindings": true,
    "strictTemplates": true
  },
  "files": [],
  "references": [
    {
      "path": "./tsconfig.app.json"
    },
    {
      "path": "./tsconfig.spec.json"
    },
    {
      "path": "./projects/praxis-core/tsconfig.lib.json"
    },
    {
      "path": "./projects/praxis-core/tsconfig.spec.json"
    },
    {
      "path": "./projects/praxis-table/tsconfig.lib.json"
    },
    {
      "path": "./projects/praxis-table/tsconfig.spec.json"
    },
    {
      "path": "./projects/praxis-specification/tsconfig.lib.json"
    },
    {
      "path": "./projects/praxis-specification/tsconfig.spec.json"
    },
    {
      "path": "./projects/praxis-visual-builder/tsconfig.lib.json"
    },
    {
      "path": "./projects/praxis-visual-builder/tsconfig.spec.json"
    },
    {
      "path": "./projects/praxis-dynamic-fields/tsconfig.lib.json"
    },
    {
      "path": "./projects/praxis-dynamic-fields/tsconfig.spec.json"
    },
    {
<<<<<<< HEAD
      "path": "./projects/praxis-crud/tsconfig.lib.json"
    },
    {
      "path": "./projects/praxis-crud/tsconfig.spec.json"
=======
      "path": "./projects/praxis-settings-panel/tsconfig.lib.json"
    },
    {
      "path": "./projects/praxis-settings-panel/tsconfig.spec.json"
>>>>>>> 5c788618
    }
  ]
}<|MERGE_RESOLUTION|>--- conflicted
+++ resolved
@@ -24,15 +24,16 @@
       "@praxis/visual-builder": [
         "projects/praxis-visual-builder/src/public-api.ts"
       ],
-<<<<<<< HEAD
-      "@praxis/dynamic-form": [
+
+      "@praxis/dynamic-form": [        
         "projects/praxis-dynamic-form/src/public-api.ts"
       ],
-      "@praxis/crud": ["projects/praxis-crud/src/public-api.ts"]
-=======
-      "@praxis/dynamic-form": ["projects/praxis-dynamic-form/src/public-api.ts"],
-      "@praxis/settings-panel": ["projects/praxis-settings-panel/src/public-api.ts"]
->>>>>>> 5c788618
+      "@praxis/crud": [
+        "projects/praxis-crud/src/public-api.ts"
+      ],
+      "@praxis/settings-panel": [
+        "projects/praxis-settings-panel/src/public-api.ts"
+      ]
     },
     "importHelpers": true,
     "target": "ES2022",
@@ -85,17 +86,16 @@
       "path": "./projects/praxis-dynamic-fields/tsconfig.spec.json"
     },
     {
-<<<<<<< HEAD
       "path": "./projects/praxis-crud/tsconfig.lib.json"
     },
     {
-      "path": "./projects/praxis-crud/tsconfig.spec.json"
-=======
+      "path": "./projects/praxis-crud/tsconfig.spec.json"      
+    },
+    {
       "path": "./projects/praxis-settings-panel/tsconfig.lib.json"
     },
     {
       "path": "./projects/praxis-settings-panel/tsconfig.spec.json"
->>>>>>> 5c788618
     }
   ]
 }